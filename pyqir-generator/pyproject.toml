[project]
<<<<<<< HEAD
name = "pyqir-generator"
version = "0.2.0a1"
=======
name = "pyqir_generator"
version = "0.3.0a1"
>>>>>>> 17b44218
requires-python = ">=3.6"

[build-system]
requires = ["maturin>=0.12,<0.13"]
build-backend = "maturin"<|MERGE_RESOLUTION|>--- conflicted
+++ resolved
@@ -1,11 +1,6 @@
 [project]
-<<<<<<< HEAD
 name = "pyqir-generator"
-version = "0.2.0a1"
-=======
-name = "pyqir_generator"
 version = "0.3.0a1"
->>>>>>> 17b44218
 requires-python = ">=3.6"
 
 [build-system]
