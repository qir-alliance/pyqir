[project]
name = "pyqir"
version = "0.7.0a1"
requires-python = ">= 3.7"
classifiers = [
    "License :: OSI Approved :: MIT License",
    "Development Status :: 3 - Alpha",
    "Intended Audience :: Developers",
    "Programming Language :: Python :: 3.7",
    "Programming Language :: Python :: 3.8",
    "Programming Language :: Python :: 3.9",
    "Programming Language :: Python :: 3.10",
    "Programming Language :: Python",
    "Programming Language :: Rust",
    "Operating System :: MacOS",
    "Operating System :: Microsoft :: Windows",
    "Operating System :: POSIX :: Linux",
]

[project.optional-dependencies]
<<<<<<< HEAD
test = [
    "pytest ~= 7.2.0",
    "pytest-subtests ~= 0.9.0",
]
=======
test = ["pytest ~= 7.1.3"]
>>>>>>> 5213fcbc

[build-system]
requires = ["maturin ~= 0.13.7"]
build-backend = "maturin"<|MERGE_RESOLUTION|>--- conflicted
+++ resolved
@@ -18,14 +18,7 @@
 ]
 
 [project.optional-dependencies]
-<<<<<<< HEAD
-test = [
-    "pytest ~= 7.2.0",
-    "pytest-subtests ~= 0.9.0",
-]
-=======
-test = ["pytest ~= 7.1.3"]
->>>>>>> 5213fcbc
+test = ["pytest ~= 7.2.0"]
 
 [build-system]
 requires = ["maturin ~= 0.13.7"]
