# Copyright (c) Microsoft Corporation.
# Licensed under the MIT License.

from pyqir import (
    BasicQisBuilder,
    SimpleModule,
    Type,
    TypeFactory,
    Value,
    const,
)
import re
<<<<<<< HEAD
import pytest
from typing import Any, Callable, List, Union


def test_call_no_params() -> None:
    mod = SimpleModule("test", 0, 0)
    types = mod.types
    f = mod.add_external_function("test_function", types.function(types.void, []))
    mod.builder.call(f, [])
    assert "call void @test_function()" in mod.ir()


def test_call_single_qubit() -> None:
    mod = SimpleModule("test", 1, 0)
    types = mod.types
    f = mod.add_external_function(
        "test_function", types.function(types.void, [types.qubit])
    )
    mod.builder.call(f, [mod.qubits[0]])
    assert "call void @test_function(%Qubit* null)" in mod.ir()


def test_call_two_qubits() -> None:
    mod = SimpleModule("test", 2, 0)
    types = mod.types
    f = mod.add_external_function(
        "test_function",
        types.function(types.void, [types.qubit, types.qubit]),
    )
    mod.builder.call(f, [mod.qubits[0], mod.qubits[1]])
    assert (
        "call void @test_function(%Qubit* null, %Qubit* inttoptr (i64 1 to %Qubit*))"
        in mod.ir()
    )


@pytest.mark.parametrize(
    "get_value", [lambda types: const(types.double, 23.25), lambda _: 23.25]
)
def test_call_double(get_value: Callable[[TypeFactory], Union[Value, float]]) -> None:
    mod = SimpleModule("test", 0, 0)
    types = mod.types
    f = mod.add_external_function(
        "test_function",
        types.function(types.void, [types.double]),
    )
    mod.builder.call(f, [get_value(types)])
    assert "call void @test_function(double 2.325000e+01)" in mod.ir()


@pytest.mark.parametrize(
    "get_value", [lambda types: const(types.int(64), 42), lambda _: 42]
)
def test_call_int(get_value: Callable[[TypeFactory], Union[Value, int]]) -> None:
    mod = SimpleModule("test", 0, 0)
    types = mod.types
    f = mod.add_external_function(
        "test_function",
        types.function(types.void, [types.int(64)]),
    )
    mod.builder.call(f, [get_value(types)])
    assert "call void @test_function(i64 42)" in mod.ir()


@pytest.mark.parametrize(
    "get_value", [lambda types: const(types.bool, True), lambda _: True]
)
def test_call_bool_true(get_value: Callable[[TypeFactory], Union[Value, bool]]) -> None:
    mod = SimpleModule("test", 0, 0)
    types = mod.types
    f = mod.add_external_function(
        "test_function",
        types.function(types.void, [types.bool]),
    )
    mod.builder.call(f, [get_value(types)])
    assert "call void @test_function(i1 true)" in mod.ir()


@pytest.mark.parametrize(
    "get_value", [lambda types: const(types.bool, False), lambda _: False]
)
def test_call_bool_false(
    get_value: Callable[[TypeFactory], Union[Value, bool]]
) -> None:
    mod = SimpleModule("test", 0, 0)
    types = mod.types
    f = mod.add_external_function(
        "test_function",
        types.function(types.void, [types.bool]),
    )
    mod.builder.call(f, [get_value(types)])
    assert "call void @test_function(i1 false)" in mod.ir()


def test_call_single_result() -> None:
    mod = SimpleModule("test", 1, 1)
    qis = BasicQisBuilder(mod.builder)
    qis.mz(mod.qubits[0], mod.results[0])

    types = mod.types
    f = mod.add_external_function(
        "test_function", types.function(types.void, [types.result])
    )
    mod.builder.call(f, [mod.results[0]])
    assert "call void @test_function(%Result* null)" in mod.ir()


def test_call_two_results() -> None:
    mod = SimpleModule("test", 1, 2)
    qis = BasicQisBuilder(mod.builder)
    qis.mz(mod.qubits[0], mod.results[0])
    qis.mz(mod.qubits[0], mod.results[1])

    types = mod.types
    f = mod.add_external_function(
        "test_function",
        types.function(types.void, [types.result, types.result]),
    )
    mod.builder.call(f, [mod.results[1], mod.results[0]])

    assert (
        "call void @test_function(%Result* inttoptr (i64 1 to %Result*), %Result* null)"
        in mod.ir()
    )


def test_call_numbers() -> None:
    mod = SimpleModule("test", 0, 0)
    types = mod.types

    b = const(types.bool, True)
    bool_rep = f"i1 true"
    i = const(types.int(64), 42)
    int_rep = f"i64 42"
    d = const(types.double, 42.42)
    double_rep = "double 4.242000e+01"

    f = mod.add_external_function(
        "test_function",
        types.function(
            types.void,
            [types.bool, types.int(64), types.double],
        ),
    )
    mod.builder.call(f, [b, i, d])
    assert f"call void @test_function({bool_rep}, {int_rep}, {double_rep})" in mod.ir()


@pytest.mark.parametrize(
    "get_types, args",
    [
        (lambda types: [types.bool], ["true"]),
        (lambda types: [types.int(64)], [1.23]),
        (lambda types: [types.int(64)], ["123"]),
        (lambda types: [types.double], ["1.23"]),
    ],
)
def test_wrong_type_conversion(
    get_types: Callable[[TypeFactory], List[Type]], args: List[Any]
) -> None:
    mod = SimpleModule("test", 1, 1)
    types = mod.types
    f = mod.add_external_function(
        "test_function",
        types.function(types.void, get_types(types)),
    )
    with pytest.raises(TypeError):
        mod.builder.call(f, args)


def test_overflow_bool_value() -> None:
    mod = SimpleModule("test", 0, 0)
    types = mod.types
    f = mod.add_external_function("f", types.function(types.void, [types.bool]))
    b = const(types.bool, 123)
    mod.builder.call(f, [b])
    assert "call void @f(i1 true)" in mod.ir()


def test_underflow_bool_value() -> None:
    mod = SimpleModule("test", 0, 0)
    with pytest.raises(OverflowError):
        const(mod.types.bool, -123)


def test_overflow_bool_literal() -> None:
    mod = SimpleModule("test", 0, 0)
    types = mod.types
    f = mod.add_external_function("f", types.function(types.void, [types.bool]))
    mod.builder.call(f, [123])
    assert "call void @f(i1 true)" in mod.ir()


def test_underflow_bool_literal() -> None:
    mod = SimpleModule("test", 0, 0)
    types = mod.types
    f = mod.add_external_function("f", types.function(types.void, [types.bool]))
    with pytest.raises(OverflowError):
        mod.builder.call(f, [-123])


def test_overflow_int_value() -> None:
    mod = SimpleModule("test", 0, 0)
    types = mod.types
    f = mod.add_external_function("f", types.function(types.void, [types.int(32)]))
    i = const(types.int(32), 2**32 + 123)
    mod.builder.call(f, [i])
    assert "call void @f(i32 123)" in mod.ir()


def test_underflow_int_value() -> None:
    mod = SimpleModule("test", 0, 0)
    with pytest.raises(OverflowError):
        const(mod.types.int(32), -(2**32) - 123)


def test_overflow_int_literal() -> None:
    mod = SimpleModule("test", 0, 0)
    types = mod.types
    f = mod.add_external_function("f", types.function(types.void, [types.int(32)]))
    mod.builder.call(f, [2**32 + 123])
    assert "call void @f(i32 123)" in mod.ir()


def test_underflow_int_literal() -> None:
    mod = SimpleModule("test", 0, 0)
    types = mod.types
    f = mod.add_external_function("f", types.function(types.void, [types.int(32)]))
    with pytest.raises(OverflowError):
        mod.builder.call(f, [-(2**32) - 123])


def test_64_bit_overflow() -> None:
    mod = SimpleModule("test", 0, 0)
    with pytest.raises(OverflowError):
        const(mod.types.int(128), 2**64)


@pytest.mark.parametrize(
    "get_args",
    [
        lambda _: [],
        lambda types: [const(types.double, 1.23)],
        lambda types: [
            const(types.double, 1.23),
            const(types.bool, True),
            const(types.bool, False),
        ],
    ],
)
def test_wrong_number_of_args(get_args: Callable[[TypeFactory], List[Value]]) -> None:
    mod = SimpleModule("test", 0, 0)
    types = mod.types
    args = get_args(types)

    param_types: List[Type] = [types.double, types.bool]
    f = mod.add_external_function(
        "test_function",
        types.function(types.void, param_types),
    )

    message = f"Expected {len(param_types)} arguments, got {len(args)}."
    with pytest.raises(ValueError, match="^" + re.escape(message) + "$"):
        mod.builder.call(f, args)


def test_variable() -> None:
    mod = SimpleModule("test", 0, 0)
    types = mod.types
    foo = mod.add_external_function("foo", types.function(types.int(64), []))
    bar = mod.add_external_function(
        "bar",
        types.function(types.void, [types.int(64)]),
    )

    x = mod.builder.call(foo, [])
    assert x is not None
    mod.builder.call(bar, [x])

    ir = mod.ir()
    assert "%0 = call i64 @foo()" in ir
    assert "call void @bar(i64 %0)" in ir


def test_variable_wrong_external_type() -> None:
    mod = SimpleModule("test", 0, 0)
    types = mod.types
    foo = mod.add_external_function("foo", types.function(types.int(64), []))
    bar = mod.add_external_function("bar", types.function(types.void, [types.qubit]))

    x = mod.builder.call(foo, [])
    assert x is not None
    mod.builder.call(bar, [x])

    with pytest.raises(
        OSError, match="^Call parameter type does not match function signature!"
    ):
        mod.ir()


def test_variable_wrong_angle_type() -> None:
    mod = SimpleModule("test", 1, 0)
    types = mod.types
    qis = BasicQisBuilder(mod.builder)
    foo = mod.add_external_function("foo", types.function(types.int(64), []))

    x = mod.builder.call(foo, [])
    assert x is not None
    with pytest.raises(BaseException, match="^Found IntValue"):
        qis.rz(x, mod.qubits[0])


def test_two_variables() -> None:
    mod = SimpleModule("test", 0, 0)
    types = mod.types
    foo = mod.add_external_function("foo", types.function(types.int(64), []))
    bar = mod.add_external_function(
        "bar",
        types.function(
            types.void,
            [types.int(64), types.int(64)],
        ),
    )

    x = mod.builder.call(foo, [])
    assert x is not None
    y = mod.builder.call(foo, [])
    assert y is not None
    mod.builder.call(bar, [x, y])

    ir = mod.ir()
    assert "%0 = call i64 @foo()" in ir
    assert "%1 = call i64 @foo()" in ir
    assert "call void @bar(i64 %0, i64 %1)" in ir


def test_computed_rotation() -> None:
    mod = SimpleModule("test", 1, 0)
    types = mod.types
    qis = BasicQisBuilder(mod.builder)
    foo = mod.add_external_function("foo", types.function(types.double, []))

    theta = mod.builder.call(foo, [])
    assert theta is not None
    qis.rx(theta, mod.qubits[0])
    qis.ry(theta, mod.qubits[0])
    qis.rz(theta, mod.qubits[0])

    ir = mod.ir()
    assert "%0 = call double @foo()" in ir
    assert "call void @__quantum__qis__rx__body(double %0, %Qubit* null)" in ir
    assert "call void @__quantum__qis__ry__body(double %0, %Qubit* null)" in ir
    assert "call void @__quantum__qis__rz__body(double %0, %Qubit* null)" in ir
=======
from typing import Any, Callable, List, Tuple, Union
import unittest


class ExternalFunctionsTest(unittest.TestCase):
    def test_call_no_params(self) -> None:
        mod = SimpleModule("test", 0, 0)
        types = mod.types
        f = mod.add_external_function("test_function", types.function(types.void, []))
        mod.builder.call(f, [])
        self.assertIn("call void @test_function()", mod.ir())

    def test_call_single_qubit(self) -> None:
        mod = SimpleModule("test", 1, 0)
        types = mod.types
        f = mod.add_external_function(
            "test_function", types.function(types.void, [types.qubit])
        )
        mod.builder.call(f, [mod.qubits[0]])
        self.assertIn("call void @test_function(%Qubit* null)", mod.ir())

    def test_call_two_qubits(self) -> None:
        mod = SimpleModule("test", 2, 0)
        types = mod.types
        f = mod.add_external_function(
            "test_function",
            types.function(types.void, [types.qubit, types.qubit]),
        )
        mod.builder.call(f, [mod.qubits[0], mod.qubits[1]])
        self.assertIn(
            "call void @test_function(%Qubit* null, %Qubit* inttoptr (i64 1 to %Qubit*))",
            mod.ir(),
        )

    def test_call_double(self) -> None:
        values: List[Tuple[str, Callable[[TypeFactory], Union[Value, float]]]] = [
            ("const", lambda types: const(types.double, 23.25)),
            ("literal", lambda _: 23.25),
        ]

        for name, get_value in values:
            with self.subTest(name):
                mod = SimpleModule("test", 0, 0)
                types = mod.types
                f = mod.add_external_function(
                    "test_function",
                    types.function(types.void, [types.double]),
                )
                mod.builder.call(f, [get_value(types)])
                self.assertIn("call void @test_function(double 2.325000e+01)", mod.ir())

    def test_call_int(self) -> None:
        values: List[Tuple[str, Callable[[TypeFactory], Union[Value, int]]]] = [
            ("const", lambda types: const(types.int(64), 42)),
            ("literal", lambda _: 42),
        ]

        for name, get_value in values:
            with self.subTest(name):
                mod = SimpleModule("test", 0, 0)
                types = mod.types
                f = mod.add_external_function(
                    "test_function",
                    types.function(types.void, [types.int(64)]),
                )
                mod.builder.call(f, [get_value(types)])
                self.assertIn("call void @test_function(i64 42)", mod.ir())

    def test_call_bool_true(self) -> None:
        values: List[Tuple[str, Callable[[TypeFactory], Union[Value, bool]]]] = [
            ("const", lambda types: const(types.bool, True)),
            ("literal", lambda _: True),
        ]

        for name, get_value in values:
            with self.subTest(name):
                mod = SimpleModule("test", 0, 0)
                types = mod.types
                f = mod.add_external_function(
                    "test_function",
                    types.function(types.void, [types.bool]),
                )
                mod.builder.call(f, [get_value(types)])
                self.assertIn("call void @test_function(i1 true)", mod.ir())

    def test_call_bool_false(self) -> None:
        values: List[Tuple[str, Callable[[TypeFactory], Union[Value, bool]]]] = [
            ("const", lambda types: const(types.bool, False)),
            ("literal", lambda _: False),
        ]

        for name, get_value in values:
            with self.subTest(name):
                mod = SimpleModule("test", 0, 0)
                types = mod.types
                f = mod.add_external_function(
                    "test_function",
                    types.function(types.void, [types.bool]),
                )
                mod.builder.call(f, [get_value(types)])
                self.assertIn("call void @test_function(i1 false)", mod.ir())

    def test_call_single_result(self) -> None:
        mod = SimpleModule("test", 1, 1)
        qis = BasicQisBuilder(mod.builder)
        qis.mz(mod.qubits[0], mod.results[0])

        types = mod.types
        f = mod.add_external_function(
            "test_function", types.function(types.void, [types.result])
        )
        mod.builder.call(f, [mod.results[0]])
        self.assertIn("call void @test_function(%Result* null)", mod.ir())

    def test_call_two_results(self) -> None:
        mod = SimpleModule("test", 1, 2)
        qis = BasicQisBuilder(mod.builder)
        qis.mz(mod.qubits[0], mod.results[0])
        qis.mz(mod.qubits[0], mod.results[1])

        types = mod.types
        f = mod.add_external_function(
            "test_function",
            types.function(types.void, [types.result, types.result]),
        )
        mod.builder.call(f, [mod.results[1], mod.results[0]])

        self.assertIn(
            "call void @test_function(%Result* inttoptr (i64 1 to %Result*), %Result* null)",
            mod.ir(),
        )

    def test_call_numbers(self) -> None:
        mod = SimpleModule("test", 0, 0)
        types = mod.types

        b = const(types.bool, True)
        bool_rep = f"i1 true"
        i = const(types.int(64), 42)
        int_rep = f"i64 42"
        d = const(types.double, 42.42)
        double_rep = "double 4.242000e+01"

        f = mod.add_external_function(
            "test_function",
            types.function(
                types.void,
                [types.bool, types.int(64), types.double],
            ),
        )
        mod.builder.call(f, [b, i, d])

        self.assertIn(
            f"call void @test_function({bool_rep}, {int_rep}, {double_rep})",
            mod.ir(),
        )

    def test_wrong_type_conversion(self) -> None:
        cases: List[Tuple[Callable[[TypeFactory], List[Type]], List[Any]]] = [
            (lambda types: [types.bool], ["true"]),
            (lambda types: [types.int(64)], [1.23]),
            (lambda types: [types.int(64)], ["123"]),
            (lambda types: [types.double], ["1.23"]),
        ]

        for get_param_types, args in cases:
            mod = SimpleModule("test", 1, 1)
            types = mod.types

            with self.subTest(repr(args)):
                f = mod.add_external_function(
                    "test_function",
                    types.function(types.void, get_param_types(types)),
                )

                with self.assertRaises(TypeError):
                    mod.builder.call(f, args)

    def test_overflow_bool_value(self) -> None:
        mod = SimpleModule("test", 0, 0)
        types = mod.types
        f = mod.add_external_function("f", types.function(types.void, [types.bool]))
        b = const(types.bool, 123)
        mod.builder.call(f, [b])
        self.assertIn("call void @f(i1 true)", mod.ir())

    def test_underflow_bool_value(self) -> None:
        mod = SimpleModule("test", 0, 0)
        with self.assertRaises(OverflowError):
            const(mod.types.bool, -123)

    def test_overflow_bool_literal(self) -> None:
        mod = SimpleModule("test", 0, 0)
        types = mod.types
        f = mod.add_external_function("f", types.function(types.void, [types.bool]))
        mod.builder.call(f, [123])
        self.assertIn("call void @f(i1 true)", mod.ir())

    def test_underflow_bool_literal(self) -> None:
        mod = SimpleModule("test", 0, 0)
        types = mod.types
        f = mod.add_external_function("f", types.function(types.void, [types.bool]))
        with self.assertRaises(OverflowError):
            mod.builder.call(f, [-123])

    def test_overflow_int_value(self) -> None:
        mod = SimpleModule("test", 0, 0)
        types = mod.types
        f = mod.add_external_function("f", types.function(types.void, [types.int(32)]))
        i = const(types.int(32), 2**32 + 123)
        mod.builder.call(f, [i])
        self.assertIn("call void @f(i32 123)", mod.ir())

    def test_underflow_int_value(self) -> None:
        mod = SimpleModule("test", 0, 0)
        with self.assertRaises(OverflowError):
            const(mod.types.int(32), -(2**32) - 123)

    def test_overflow_int_literal(self) -> None:
        mod = SimpleModule("test", 0, 0)
        types = mod.types
        f = mod.add_external_function("f", types.function(types.void, [types.int(32)]))
        mod.builder.call(f, [2**32 + 123])
        self.assertIn("call void @f(i32 123)", mod.ir())

    def test_underflow_int_literal(self) -> None:
        mod = SimpleModule("test", 0, 0)
        types = mod.types
        f = mod.add_external_function("f", types.function(types.void, [types.int(32)]))
        with self.assertRaises(OverflowError):
            mod.builder.call(f, [-(2**32) - 123])

    def test_64_bit_overflow(self) -> None:
        mod = SimpleModule("test", 0, 0)
        with self.assertRaises(OverflowError):
            const(mod.types.int(128), 2**64)

    def test_wrong_number_of_args(self) -> None:
        cases: List[Callable[[TypeFactory], List[Value]]] = [
            lambda _: [],
            lambda types: [const(types.double, 1.23)],
            lambda types: [
                const(types.double, 1.23),
                const(types.bool, True),
                const(types.bool, False),
            ],
        ]

        for get_args in cases:
            mod = SimpleModule("test", 0, 0)
            types = mod.types
            args = get_args(types)

            with self.subTest(len(args)):
                param_types: List[Type] = [types.double, types.bool]
                f = mod.add_external_function(
                    "test_function",
                    types.function(types.void, param_types),
                )

                message = f"Expected {len(param_types)} arguments, got {len(args)}."
                with self.assertRaisesRegex(ValueError, "^" + re.escape(message) + "$"):
                    mod.builder.call(f, args)

    def test_variable(self) -> None:
        mod = SimpleModule("test", 0, 0)
        types = mod.types
        foo = mod.add_external_function("foo", types.function(types.int(64), []))
        bar = mod.add_external_function(
            "bar",
            types.function(types.void, [types.int(64)]),
        )

        x = mod.builder.call(foo, [])
        assert x is not None
        mod.builder.call(bar, [x])

        ir = mod.ir()
        self.assertIn("%0 = call i64 @foo()", ir)
        self.assertIn("call void @bar(i64 %0)", ir)

    def test_variable_wrong_external_type(self) -> None:
        mod = SimpleModule("test", 0, 0)
        types = mod.types
        foo = mod.add_external_function("foo", types.function(types.int(64), []))
        bar = mod.add_external_function(
            "bar", types.function(types.void, [types.qubit])
        )

        x = mod.builder.call(foo, [])
        assert x is not None
        mod.builder.call(bar, [x])

        with self.assertRaisesRegex(
            OSError, "^Call parameter type does not match function signature!"
        ):
            mod.ir()

    def test_variable_wrong_angle_type(self) -> None:
        mod = SimpleModule("test", 1, 0)
        types = mod.types
        qis = BasicQisBuilder(mod.builder)
        foo = mod.add_external_function("foo", types.function(types.int(64), []))

        x = mod.builder.call(foo, [])
        assert x is not None
        with self.assertRaisesRegex(
            ValueError, r"^Couldn't convert value to float value\.$"
        ):
            qis.rz(x, mod.qubits[0])

    def test_two_variables(self) -> None:
        mod = SimpleModule("test", 0, 0)
        types = mod.types
        foo = mod.add_external_function("foo", types.function(types.int(64), []))
        bar = mod.add_external_function(
            "bar",
            types.function(
                types.void,
                [types.int(64), types.int(64)],
            ),
        )

        x = mod.builder.call(foo, [])
        assert x is not None
        y = mod.builder.call(foo, [])
        assert y is not None
        mod.builder.call(bar, [x, y])

        ir = mod.ir()
        self.assertIn("%0 = call i64 @foo()", ir)
        self.assertIn("%1 = call i64 @foo()", ir)
        self.assertIn("call void @bar(i64 %0, i64 %1)", ir)

    def test_computed_rotation(self) -> None:
        mod = SimpleModule("test", 1, 0)
        types = mod.types
        qis = BasicQisBuilder(mod.builder)
        foo = mod.add_external_function("foo", types.function(types.double, []))

        theta = mod.builder.call(foo, [])
        assert theta is not None
        qis.rx(theta, mod.qubits[0])
        qis.ry(theta, mod.qubits[0])
        qis.rz(theta, mod.qubits[0])

        ir = mod.ir()
        self.assertIn("%0 = call double @foo()", ir)
        self.assertIn(
            "call void @__quantum__qis__rx__body(double %0, %Qubit* null)", ir
        )
        self.assertIn(
            "call void @__quantum__qis__ry__body(double %0, %Qubit* null)", ir
        )
        self.assertIn(
            "call void @__quantum__qis__rz__body(double %0, %Qubit* null)", ir
        )
>>>>>>> 2807d9d8
<|MERGE_RESOLUTION|>--- conflicted
+++ resolved
@@ -10,7 +10,6 @@
     const,
 )
 import re
-<<<<<<< HEAD
 import pytest
 from typing import Any, Callable, List, Union
 
@@ -319,7 +318,9 @@
 
     x = mod.builder.call(foo, [])
     assert x is not None
-    with pytest.raises(BaseException, match="^Found IntValue"):
+    with pytest.raises(
+        BaseException, match=r"^Couldn't convert value to float value\.$"
+    ):
         qis.rz(x, mod.qubits[0])
 
 
@@ -363,363 +364,4 @@
     assert "%0 = call double @foo()" in ir
     assert "call void @__quantum__qis__rx__body(double %0, %Qubit* null)" in ir
     assert "call void @__quantum__qis__ry__body(double %0, %Qubit* null)" in ir
-    assert "call void @__quantum__qis__rz__body(double %0, %Qubit* null)" in ir
-=======
-from typing import Any, Callable, List, Tuple, Union
-import unittest
-
-
-class ExternalFunctionsTest(unittest.TestCase):
-    def test_call_no_params(self) -> None:
-        mod = SimpleModule("test", 0, 0)
-        types = mod.types
-        f = mod.add_external_function("test_function", types.function(types.void, []))
-        mod.builder.call(f, [])
-        self.assertIn("call void @test_function()", mod.ir())
-
-    def test_call_single_qubit(self) -> None:
-        mod = SimpleModule("test", 1, 0)
-        types = mod.types
-        f = mod.add_external_function(
-            "test_function", types.function(types.void, [types.qubit])
-        )
-        mod.builder.call(f, [mod.qubits[0]])
-        self.assertIn("call void @test_function(%Qubit* null)", mod.ir())
-
-    def test_call_two_qubits(self) -> None:
-        mod = SimpleModule("test", 2, 0)
-        types = mod.types
-        f = mod.add_external_function(
-            "test_function",
-            types.function(types.void, [types.qubit, types.qubit]),
-        )
-        mod.builder.call(f, [mod.qubits[0], mod.qubits[1]])
-        self.assertIn(
-            "call void @test_function(%Qubit* null, %Qubit* inttoptr (i64 1 to %Qubit*))",
-            mod.ir(),
-        )
-
-    def test_call_double(self) -> None:
-        values: List[Tuple[str, Callable[[TypeFactory], Union[Value, float]]]] = [
-            ("const", lambda types: const(types.double, 23.25)),
-            ("literal", lambda _: 23.25),
-        ]
-
-        for name, get_value in values:
-            with self.subTest(name):
-                mod = SimpleModule("test", 0, 0)
-                types = mod.types
-                f = mod.add_external_function(
-                    "test_function",
-                    types.function(types.void, [types.double]),
-                )
-                mod.builder.call(f, [get_value(types)])
-                self.assertIn("call void @test_function(double 2.325000e+01)", mod.ir())
-
-    def test_call_int(self) -> None:
-        values: List[Tuple[str, Callable[[TypeFactory], Union[Value, int]]]] = [
-            ("const", lambda types: const(types.int(64), 42)),
-            ("literal", lambda _: 42),
-        ]
-
-        for name, get_value in values:
-            with self.subTest(name):
-                mod = SimpleModule("test", 0, 0)
-                types = mod.types
-                f = mod.add_external_function(
-                    "test_function",
-                    types.function(types.void, [types.int(64)]),
-                )
-                mod.builder.call(f, [get_value(types)])
-                self.assertIn("call void @test_function(i64 42)", mod.ir())
-
-    def test_call_bool_true(self) -> None:
-        values: List[Tuple[str, Callable[[TypeFactory], Union[Value, bool]]]] = [
-            ("const", lambda types: const(types.bool, True)),
-            ("literal", lambda _: True),
-        ]
-
-        for name, get_value in values:
-            with self.subTest(name):
-                mod = SimpleModule("test", 0, 0)
-                types = mod.types
-                f = mod.add_external_function(
-                    "test_function",
-                    types.function(types.void, [types.bool]),
-                )
-                mod.builder.call(f, [get_value(types)])
-                self.assertIn("call void @test_function(i1 true)", mod.ir())
-
-    def test_call_bool_false(self) -> None:
-        values: List[Tuple[str, Callable[[TypeFactory], Union[Value, bool]]]] = [
-            ("const", lambda types: const(types.bool, False)),
-            ("literal", lambda _: False),
-        ]
-
-        for name, get_value in values:
-            with self.subTest(name):
-                mod = SimpleModule("test", 0, 0)
-                types = mod.types
-                f = mod.add_external_function(
-                    "test_function",
-                    types.function(types.void, [types.bool]),
-                )
-                mod.builder.call(f, [get_value(types)])
-                self.assertIn("call void @test_function(i1 false)", mod.ir())
-
-    def test_call_single_result(self) -> None:
-        mod = SimpleModule("test", 1, 1)
-        qis = BasicQisBuilder(mod.builder)
-        qis.mz(mod.qubits[0], mod.results[0])
-
-        types = mod.types
-        f = mod.add_external_function(
-            "test_function", types.function(types.void, [types.result])
-        )
-        mod.builder.call(f, [mod.results[0]])
-        self.assertIn("call void @test_function(%Result* null)", mod.ir())
-
-    def test_call_two_results(self) -> None:
-        mod = SimpleModule("test", 1, 2)
-        qis = BasicQisBuilder(mod.builder)
-        qis.mz(mod.qubits[0], mod.results[0])
-        qis.mz(mod.qubits[0], mod.results[1])
-
-        types = mod.types
-        f = mod.add_external_function(
-            "test_function",
-            types.function(types.void, [types.result, types.result]),
-        )
-        mod.builder.call(f, [mod.results[1], mod.results[0]])
-
-        self.assertIn(
-            "call void @test_function(%Result* inttoptr (i64 1 to %Result*), %Result* null)",
-            mod.ir(),
-        )
-
-    def test_call_numbers(self) -> None:
-        mod = SimpleModule("test", 0, 0)
-        types = mod.types
-
-        b = const(types.bool, True)
-        bool_rep = f"i1 true"
-        i = const(types.int(64), 42)
-        int_rep = f"i64 42"
-        d = const(types.double, 42.42)
-        double_rep = "double 4.242000e+01"
-
-        f = mod.add_external_function(
-            "test_function",
-            types.function(
-                types.void,
-                [types.bool, types.int(64), types.double],
-            ),
-        )
-        mod.builder.call(f, [b, i, d])
-
-        self.assertIn(
-            f"call void @test_function({bool_rep}, {int_rep}, {double_rep})",
-            mod.ir(),
-        )
-
-    def test_wrong_type_conversion(self) -> None:
-        cases: List[Tuple[Callable[[TypeFactory], List[Type]], List[Any]]] = [
-            (lambda types: [types.bool], ["true"]),
-            (lambda types: [types.int(64)], [1.23]),
-            (lambda types: [types.int(64)], ["123"]),
-            (lambda types: [types.double], ["1.23"]),
-        ]
-
-        for get_param_types, args in cases:
-            mod = SimpleModule("test", 1, 1)
-            types = mod.types
-
-            with self.subTest(repr(args)):
-                f = mod.add_external_function(
-                    "test_function",
-                    types.function(types.void, get_param_types(types)),
-                )
-
-                with self.assertRaises(TypeError):
-                    mod.builder.call(f, args)
-
-    def test_overflow_bool_value(self) -> None:
-        mod = SimpleModule("test", 0, 0)
-        types = mod.types
-        f = mod.add_external_function("f", types.function(types.void, [types.bool]))
-        b = const(types.bool, 123)
-        mod.builder.call(f, [b])
-        self.assertIn("call void @f(i1 true)", mod.ir())
-
-    def test_underflow_bool_value(self) -> None:
-        mod = SimpleModule("test", 0, 0)
-        with self.assertRaises(OverflowError):
-            const(mod.types.bool, -123)
-
-    def test_overflow_bool_literal(self) -> None:
-        mod = SimpleModule("test", 0, 0)
-        types = mod.types
-        f = mod.add_external_function("f", types.function(types.void, [types.bool]))
-        mod.builder.call(f, [123])
-        self.assertIn("call void @f(i1 true)", mod.ir())
-
-    def test_underflow_bool_literal(self) -> None:
-        mod = SimpleModule("test", 0, 0)
-        types = mod.types
-        f = mod.add_external_function("f", types.function(types.void, [types.bool]))
-        with self.assertRaises(OverflowError):
-            mod.builder.call(f, [-123])
-
-    def test_overflow_int_value(self) -> None:
-        mod = SimpleModule("test", 0, 0)
-        types = mod.types
-        f = mod.add_external_function("f", types.function(types.void, [types.int(32)]))
-        i = const(types.int(32), 2**32 + 123)
-        mod.builder.call(f, [i])
-        self.assertIn("call void @f(i32 123)", mod.ir())
-
-    def test_underflow_int_value(self) -> None:
-        mod = SimpleModule("test", 0, 0)
-        with self.assertRaises(OverflowError):
-            const(mod.types.int(32), -(2**32) - 123)
-
-    def test_overflow_int_literal(self) -> None:
-        mod = SimpleModule("test", 0, 0)
-        types = mod.types
-        f = mod.add_external_function("f", types.function(types.void, [types.int(32)]))
-        mod.builder.call(f, [2**32 + 123])
-        self.assertIn("call void @f(i32 123)", mod.ir())
-
-    def test_underflow_int_literal(self) -> None:
-        mod = SimpleModule("test", 0, 0)
-        types = mod.types
-        f = mod.add_external_function("f", types.function(types.void, [types.int(32)]))
-        with self.assertRaises(OverflowError):
-            mod.builder.call(f, [-(2**32) - 123])
-
-    def test_64_bit_overflow(self) -> None:
-        mod = SimpleModule("test", 0, 0)
-        with self.assertRaises(OverflowError):
-            const(mod.types.int(128), 2**64)
-
-    def test_wrong_number_of_args(self) -> None:
-        cases: List[Callable[[TypeFactory], List[Value]]] = [
-            lambda _: [],
-            lambda types: [const(types.double, 1.23)],
-            lambda types: [
-                const(types.double, 1.23),
-                const(types.bool, True),
-                const(types.bool, False),
-            ],
-        ]
-
-        for get_args in cases:
-            mod = SimpleModule("test", 0, 0)
-            types = mod.types
-            args = get_args(types)
-
-            with self.subTest(len(args)):
-                param_types: List[Type] = [types.double, types.bool]
-                f = mod.add_external_function(
-                    "test_function",
-                    types.function(types.void, param_types),
-                )
-
-                message = f"Expected {len(param_types)} arguments, got {len(args)}."
-                with self.assertRaisesRegex(ValueError, "^" + re.escape(message) + "$"):
-                    mod.builder.call(f, args)
-
-    def test_variable(self) -> None:
-        mod = SimpleModule("test", 0, 0)
-        types = mod.types
-        foo = mod.add_external_function("foo", types.function(types.int(64), []))
-        bar = mod.add_external_function(
-            "bar",
-            types.function(types.void, [types.int(64)]),
-        )
-
-        x = mod.builder.call(foo, [])
-        assert x is not None
-        mod.builder.call(bar, [x])
-
-        ir = mod.ir()
-        self.assertIn("%0 = call i64 @foo()", ir)
-        self.assertIn("call void @bar(i64 %0)", ir)
-
-    def test_variable_wrong_external_type(self) -> None:
-        mod = SimpleModule("test", 0, 0)
-        types = mod.types
-        foo = mod.add_external_function("foo", types.function(types.int(64), []))
-        bar = mod.add_external_function(
-            "bar", types.function(types.void, [types.qubit])
-        )
-
-        x = mod.builder.call(foo, [])
-        assert x is not None
-        mod.builder.call(bar, [x])
-
-        with self.assertRaisesRegex(
-            OSError, "^Call parameter type does not match function signature!"
-        ):
-            mod.ir()
-
-    def test_variable_wrong_angle_type(self) -> None:
-        mod = SimpleModule("test", 1, 0)
-        types = mod.types
-        qis = BasicQisBuilder(mod.builder)
-        foo = mod.add_external_function("foo", types.function(types.int(64), []))
-
-        x = mod.builder.call(foo, [])
-        assert x is not None
-        with self.assertRaisesRegex(
-            ValueError, r"^Couldn't convert value to float value\.$"
-        ):
-            qis.rz(x, mod.qubits[0])
-
-    def test_two_variables(self) -> None:
-        mod = SimpleModule("test", 0, 0)
-        types = mod.types
-        foo = mod.add_external_function("foo", types.function(types.int(64), []))
-        bar = mod.add_external_function(
-            "bar",
-            types.function(
-                types.void,
-                [types.int(64), types.int(64)],
-            ),
-        )
-
-        x = mod.builder.call(foo, [])
-        assert x is not None
-        y = mod.builder.call(foo, [])
-        assert y is not None
-        mod.builder.call(bar, [x, y])
-
-        ir = mod.ir()
-        self.assertIn("%0 = call i64 @foo()", ir)
-        self.assertIn("%1 = call i64 @foo()", ir)
-        self.assertIn("call void @bar(i64 %0, i64 %1)", ir)
-
-    def test_computed_rotation(self) -> None:
-        mod = SimpleModule("test", 1, 0)
-        types = mod.types
-        qis = BasicQisBuilder(mod.builder)
-        foo = mod.add_external_function("foo", types.function(types.double, []))
-
-        theta = mod.builder.call(foo, [])
-        assert theta is not None
-        qis.rx(theta, mod.qubits[0])
-        qis.ry(theta, mod.qubits[0])
-        qis.rz(theta, mod.qubits[0])
-
-        ir = mod.ir()
-        self.assertIn("%0 = call double @foo()", ir)
-        self.assertIn(
-            "call void @__quantum__qis__rx__body(double %0, %Qubit* null)", ir
-        )
-        self.assertIn(
-            "call void @__quantum__qis__ry__body(double %0, %Qubit* null)", ir
-        )
-        self.assertIn(
-            "call void @__quantum__qis__rz__body(double %0, %Qubit* null)", ir
-        )
->>>>>>> 2807d9d8
+    assert "call void @__quantum__qis__rz__body(double %0, %Qubit* null)" in ir