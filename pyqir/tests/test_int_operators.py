--- conflicted
+++ resolved
@@ -2,12 +2,8 @@
 # Licensed under the MIT License.
 
 from functools import partial
-<<<<<<< HEAD
-from pyqir.generator import Builder, IntPredicate, SimpleModule, Value, const
+from pyqir import Builder, IntPredicate, SimpleModule, Value, const
 import pytest
-=======
-from pyqir import Builder, IntPredicate, SimpleModule, Value, const
->>>>>>> 2807d9d8
 from typing import Callable, List, Tuple
 
 _OPERATORS: List[Tuple[str, Callable[[Builder], Callable[[Value, Value], Value]]]] = [
