# Copyright (c) Microsoft Corporation.
# Licensed under the MIT License.

<<<<<<< HEAD
from pyqir.generator import BasicQisBuilder, SimpleModule, TypeFactory, Value, const
import pytest
from typing import Callable, Union
=======
from pyqir import BasicQisBuilder, SimpleModule, TypeFactory, Value, const
from typing import Callable, List, Tuple, Union
import unittest
>>>>>>> 2807d9d8


@pytest.mark.parametrize(
    "name, get_gate",
    [
        ("h", lambda qis: qis.h),
        ("reset", lambda qis: qis.reset),
        ("s", lambda qis: qis.s),
        ("t", lambda qis: qis.t),
        ("x", lambda qis: qis.x),
        ("y", lambda qis: qis.y),
        ("z", lambda qis: qis.z),
    ],
)
def test_single(
    name: str, get_gate: Callable[[BasicQisBuilder], Callable[[Value], None]]
) -> None:
    mod = SimpleModule("test_single", 1, 0)
    qis = BasicQisBuilder(mod.builder)
    get_gate(qis)(mod.qubits[0])
    call = f"call void @__quantum__qis__{name}__body(%Qubit* null)"
    assert call in mod.ir()


@pytest.mark.parametrize(
    "name, get_gate",
    [
        ("cnot", lambda qis: qis.cx),
        ("cz", lambda qis: qis.cz),
    ],
)
def test_controlled(
    name: str, get_gate: Callable[[BasicQisBuilder], Callable[[Value, Value], None]]
) -> None:
    mod = SimpleModule("test_controlled", 2, 0)
    qis = BasicQisBuilder(mod.builder)
    get_gate(qis)(mod.qubits[0], mod.qubits[1])
    call = f"call void @__quantum__qis__{name}__body(%Qubit* null, %Qubit* inttoptr (i64 1 to %Qubit*))"
    assert call in mod.ir()


@pytest.mark.parametrize(
    "name, get_gate",
    [
        ("s", lambda qis: qis.s_adj),
        ("t", lambda qis: qis.t_adj),
    ],
)
def test_adjoint(
    name: str, get_gate: Callable[[BasicQisBuilder], Callable[[Value], None]]
) -> None:
    mod = SimpleModule("test_adjoint", 1, 0)
    qis = BasicQisBuilder(mod.builder)
    get_gate(qis)(mod.qubits[0])
    call = f"call void @__quantum__qis__{name}__adj(%Qubit* null)"
    assert call in mod.ir()


@pytest.mark.parametrize(
    "name, get_gate",
    [
        ("rx", lambda qis: qis.rx),
        ("ry", lambda qis: qis.ry),
        ("rz", lambda qis: qis.rz),
    ],
)
@pytest.mark.parametrize(
    "get_value",
    [
        lambda types: const(types.double, 1.0),
        lambda _: 1.0,
    ],
)
def test_rotated(
    name: str,
    get_gate: Callable[[BasicQisBuilder], Callable[[Union[Value, float], Value], None]],
    get_value: Callable[[TypeFactory], Union[Value, float]],
) -> None:
    mod = SimpleModule("test_rotated", 1, 0)
    qis = BasicQisBuilder(mod.builder)
    get_gate(qis)(get_value(mod.types), mod.qubits[0])
    call = f"call void @__quantum__qis__{name}__body(double 1.000000e+00, %Qubit* null)"
    assert call in mod.ir()


def test_mz() -> None:
    mod = SimpleModule("test_mz", 1, 1)
    qis = BasicQisBuilder(mod.builder)
    qis.mz(mod.qubits[0], mod.results[0])
    call = f"call void @__quantum__qis__mz__body(%Qubit* null, %Result* null)"
    assert call in mod.ir()<|MERGE_RESOLUTION|>--- conflicted
+++ resolved
@@ -1,15 +1,9 @@
 # Copyright (c) Microsoft Corporation.
 # Licensed under the MIT License.
 
-<<<<<<< HEAD
-from pyqir.generator import BasicQisBuilder, SimpleModule, TypeFactory, Value, const
+from pyqir import BasicQisBuilder, SimpleModule, TypeFactory, Value, const
 import pytest
 from typing import Callable, Union
-=======
-from pyqir import BasicQisBuilder, SimpleModule, TypeFactory, Value, const
-from typing import Callable, List, Tuple, Union
-import unittest
->>>>>>> 2807d9d8
 
 
 @pytest.mark.parametrize(
