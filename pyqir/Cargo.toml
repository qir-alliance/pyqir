--- conflicted
+++ resolved
@@ -10,18 +10,14 @@
 repository = "https://github.com/qir-alliance/pyqir"
 
 [dependencies]
-either = "1.8.0"
+either = "1.8"
 inkwell = { git = "https://github.com/TheDan64/inkwell", branch = "master", default-features = false, features = ["target-x86"] }
-<<<<<<< HEAD
+libc = "0.2"
+llvm-sys-110 = { package = "llvm-sys", version = "110.0", optional = true }
+llvm-sys-120 = { package = "llvm-sys", version = "120.2", optional = true }
+llvm-sys-130 = { package = "llvm-sys", version = "130.0", optional = true }
+llvm-sys-140 = { package = "llvm-sys", version = "140.0", optional = true }
 pyo3 = { version = "0.17", features = ["abi3-py37", "extension-module"] }
-=======
-libc = "0.2.137"
-llvm-sys-110 = { package = "llvm-sys", version = "110.0.3", optional = true }
-llvm-sys-120 = { package = "llvm-sys", version = "120.2.2", optional = true }
-llvm-sys-130 = { package = "llvm-sys", version = "130.0.2", optional = true }
-llvm-sys-140 = { package = "llvm-sys", version = "140.0.2", optional = true }
-pyo3 = { version = "0.17.2", features = ["abi3-py37", "extension-module"] }
->>>>>>> 2807d9d8
 qirlib = { path = "../qirlib" }
 
 [features]
