--- conflicted
+++ resolved
@@ -17,12 +17,8 @@
 /// :param Context context: The LLVM context.
 /// :param str name: The module name.
 #[pyclass(unsendable)]
-<<<<<<< HEAD
-pub struct Module {
-=======
 #[pyo3(text_signature = "(context, str)")]
 pub(crate) struct Module {
->>>>>>> a7c6b29a
     module: inkwell::module::Module<'static>,
     context: Py<Context>,
 }
@@ -226,16 +222,6 @@
             .to_str()
             .expect("Value is not valid UTF-8.")
     }
-<<<<<<< HEAD
-}
-
-/// Verifies that a module is valid.
-///
-/// :returns: An error description if the module is invalid or `None` if the module is valid.
-/// :rtype: Optional[str]
-#[pyfunction]
-pub(crate) fn verify_module(module: &Module) -> Option<String> {
-    module.module.verify().map_err(|e| e.to_string()).err()
 }
 
 /// An instruction opcode.
@@ -328,6 +314,4 @@
         .module
         .add_basic_value_flag(key, behavior.into(), value);
     Ok(())
-=======
->>>>>>> a7c6b29a
-}+}
