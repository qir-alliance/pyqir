// Copyright (c) Microsoft Corporation.
// Licensed under the MIT License.

#![allow(clippy::used_underscore_binding)]

<<<<<<< HEAD
use crate::{context::Context, values::Value};
use inkwell::{
    memory_buffer::MemoryBuffer,
    values::{AnyValueEnum, BasicMetadataValueEnum, BasicValueEnum},
    LLVMReference,
};
use llvm_sys::core::LLVMValueAsMetadata;
use pyo3::{exceptions::PyValueError, prelude::*, types::PyBytes};
use qirlib::llvm_wrapper::{LLVMRustAddModuleFlag, LLVMRustModFlagBehavior};
use std::mem::transmute;
=======
use crate::{
    core::Context,
    core::{MemoryBuffer, Message},
    values::Value,
};
use core::slice;
#[allow(clippy::wildcard_imports, deprecated)]
use llvm_sys::{
    analysis::{LLVMVerifierFailureAction, LLVMVerifyModule},
    bit_reader::LLVMParseBitcodeInContext,
    bit_writer::LLVMWriteBitcodeToMemoryBuffer,
    core::*,
    ir_reader::LLVMParseIRInContext,
    LLVMLinkage, LLVMModule,
};
use pyo3::{exceptions::PyValueError, prelude::*, types::PyBytes};
use std::{
    ffi::CString,
    ops::Deref,
    ptr::{self, NonNull},
    str,
};
>>>>>>> e85fac43

/// A module is a collection of global values.
///
/// :param Context context: The LLVM context.
/// :param str name: The module name.
#[pyclass(unsendable)]
#[pyo3(text_signature = "(context, str)")]
pub(crate) struct Module {
    module: NonNull<LLVMModule>,
    context: Py<Context>,
}

#[pymethods]
impl Module {
    #[new]
    pub(crate) fn new(py: Python, context: Py<Context>, name: &str) -> Self {
        let name = CString::new(name).unwrap();
        let module = unsafe {
            LLVMModuleCreateWithNameInContext(name.as_ptr(), context.borrow(py).as_ptr())
        };
        Self {
            module: NonNull::new(module).unwrap(),
            context,
        }
    }

    /// Creates a module from LLVM IR.
    ///
    /// :param str ir: The LLVM IR for a module.
    /// :param typing.Optional[str] name: The name of the module.
    /// :returns: The module.
    /// :rtype: Module
    #[staticmethod]
    #[pyo3(text_signature = "(context, ir, name=\"\")")]
    fn from_ir(py: Python, context: Py<Context>, ir: &str, name: Option<&str>) -> PyResult<Self> {
        let name = CString::new(name.unwrap_or_default()).unwrap();

        // Don't dispose this buffer. LLVMParseIRInContext takes ownership.
        let buffer = unsafe {
            LLVMCreateMemoryBufferWithMemoryRange(ir.as_ptr().cast(), ir.len(), name.as_ptr(), 0)
        };

        let mut module = ptr::null_mut();
        let mut error = ptr::null_mut();
        unsafe {
            let context_ref = context.borrow(py).as_ptr();
            if LLVMParseIRInContext(context_ref, buffer, &mut module, &mut error) != 0 {
                let error = Message::from_raw(error);
                return Err(PyValueError::new_err(error.to_str().unwrap().to_string()));
            }
        }

        Ok(Self {
            module: NonNull::new(module).unwrap(),
            context,
        })
    }

    /// Creates a module from LLVM bitcode.
    ///
    /// :param bytes bitcode: The LLVM bitcode for a module.
    /// :param typing.Optional[str] name: The name of the module.
    /// :returns: The module.
    /// :rtype: Module
    #[staticmethod]
    #[pyo3(text_signature = "(context, bitcode, name=\"\")")]
    fn from_bitcode(
        py: Python,
        context: Py<Context>,
        bitcode: &[u8],
        name: Option<&str>,
    ) -> PyResult<Self> {
        let name = CString::new(name.unwrap_or_default()).unwrap();
        let buffer = unsafe {
            MemoryBuffer::from_raw(LLVMCreateMemoryBufferWithMemoryRange(
                bitcode.as_ptr().cast(),
                bitcode.len(),
                name.as_ptr(),
                0,
            ))
        };

        let mut module = ptr::null_mut();
        let mut error = ptr::null_mut();
        let context_ref = context.borrow(py).as_ptr();

        unsafe {
            #[allow(deprecated)]
            if LLVMParseBitcodeInContext(context_ref, buffer.as_ptr(), &mut module, &mut error) == 0
            {
                Ok(Self {
                    module: NonNull::new(module).unwrap(),
                    context,
                })
            } else {
                let error = Message::from_raw(error);
                Err(PyValueError::new_err(error.to_str().unwrap().to_string()))
            }
        }
    }

    /// The name of the original source file that this module was compiled from.
    ///
    /// :type: str
    #[getter]
    fn source_filename(&self) -> &str {
        unsafe {
            let mut len = 0;
            let name = LLVMGetSourceFileName(self.as_ptr(), &mut len);
            str::from_utf8(slice::from_raw_parts(name.cast(), len)).unwrap()
        }
    }

    #[setter]
    fn set_source_filename(&self, value: &str) {
        unsafe {
            LLVMSetSourceFileName(self.as_ptr(), value.as_ptr().cast(), value.len());
        }
    }

    /// The functions declared in this module.
    ///
    /// :type: typing.List[Function]
    #[getter]
    fn functions(slf: Py<Module>, py: Python) -> PyResult<Vec<PyObject>> {
        let module = slf.borrow(py).as_ptr();
        let mut functions = Vec::new();
        unsafe {
            let mut function = LLVMGetFirstFunction(module);
            while !function.is_null() {
                functions.push(Value::from_raw(py, slf.clone_ref(py).into(), function)?);
                function = LLVMGetNextFunction(function);
            }
        }
        Ok(functions)
    }

    /// The LLVM bitcode for this module.
    ///
    /// :type: bytes
    #[getter]
    fn bitcode<'py>(&self, py: Python<'py>) -> &'py PyBytes {
        let bytes = unsafe {
            let buffer = MemoryBuffer::from_raw(LLVMWriteBitcodeToMemoryBuffer(self.as_ptr()));
            slice::from_raw_parts(
                LLVMGetBufferStart(buffer.as_ptr()).cast(),
                LLVMGetBufferSize(buffer.as_ptr()),
            )
        };
        PyBytes::new(py, bytes)
    }

    /// The LLVM context.
    ///
    /// :type: Context
    #[getter]
    pub(crate) fn context(&self) -> &Py<Context> {
        &self.context
    }

    /// Adds a metadata flag to the llvm.module.flags metadata
    ///
    /// See https://llvm.org/docs/LangRef.html#module-flags-metadata
    ///
    /// :param behavior: flag specifying the behavior when two (or more) modules are merged together
    /// :param id: metadata string that is a unique ID for the metadata.
    /// :param metadata: metadata value of the flag
    #[pyo3(text_signature = "(behavior, id, metadata)")]
    pub(crate) fn add_metadata_flag(
        &self,
        behavior: ModuleFlagBehavior,
        id: &str,
        metadata: &Value,
    ) -> PyResult<()> {
        let value = BasicMetadataValueEnum::try_from(unsafe { metadata.get() })?;
        let md = unsafe { LLVMValueAsMetadata(value.into_metadata_value().get_ref()) };

        unsafe {
            LLVMRustAddModuleFlag(
                self.module.get_ref(),
                behavior
                    .try_into()
                    .expect("Could not convert behavior for the current version of LLVM"),
                id.as_ptr() as *mut ::libc::c_char,
                id.len(),
                md,
            );
        }
        Ok(())
    }

    /// Adds a value flag to the llvm.module.flags metadata
    ///
    /// See https://llvm.org/docs/LangRef.html#module-flags-metadata
    ///
    /// :param behavior: flag specifying the behavior when two (or more) modules are merged together
    /// :param id: metadata string that is a unique ID for the metadata.
    /// :param value: value of the flag
    #[pyo3(text_signature = "(behavior, id, flag)")]
    pub(crate) fn add_value_flag(
        &self,
        behavior: ModuleFlagBehavior,
        id: &str,
        flag: &Value,
    ) -> PyResult<()> {
        let value = BasicValueEnum::try_from(unsafe { flag.get() })?;
        let md = unsafe { LLVMValueAsMetadata(value.get_ref()) };

        unsafe {
            LLVMRustAddModuleFlag(
                self.module.get_ref(),
                behavior
                    .try_into()
                    .expect("Could not convert behavior for the current version of LLVM"),
                id.as_ptr() as *mut ::libc::c_char,
                id.len(),
                md,
            );
        }
        Ok(())
    }

    /// Gets the flag value from the llvm.module.flags metadata for a given id
    ///
    /// See https://llvm.org/docs/LangRef.html#module-flags-metadata
    ///
    /// :param id: metadata string that is a unique ID for the metadata.
    /// :returns: value of the flag if found, otherwise None
    #[pyo3(text_signature = "(id)")]
    pub(crate) fn get_flag(slf: Py<Module>, py: Python, id: &str) -> Option<PyObject> {
        let flag = slf.borrow(py).module.get_flag(id);
        if let Some(flag) = flag {
            let ave = AnyValueEnum::MetadataValue(flag);
            let owner = slf.into();
            let value = unsafe { Value::from_any(py, owner, ave) };
            value.ok()
        } else {
            None
        }
    }

    /// Verifies that this module is valid.
    ///
    /// :returns: An error description if this module is invalid or `None` if this module is valid.
    /// :rtype: typing.Optional[str]
    fn verify(&self) -> Option<String> {
        unsafe {
            let action = LLVMVerifierFailureAction::LLVMReturnStatusAction;
            let mut error = ptr::null_mut();
            if LLVMVerifyModule(self.as_ptr(), action, &mut error) == 0 {
                None
            } else {
                let error = Message::from_raw(error);
                Some(error.to_str().unwrap().to_string())
            }
        }
    }

    /// Converts this module into an LLVM IR string.
    ///
    /// :rtype: str
    fn __str__(&self) -> String {
        unsafe {
            Message::from_raw(LLVMPrintModuleToString(self.as_ptr()))
                .to_str()
                .unwrap()
                .to_string()
        }
    }
}

impl Deref for Module {
    type Target = NonNull<LLVMModule>;

    fn deref(&self) -> &Self::Target {
        &self.module
    }
}

impl Drop for Module {
    fn drop(&mut self) {
        unsafe {
            LLVMDisposeModule(self.module.as_ptr());
        }
    }
}

impl Eq for Module {}

impl PartialEq for Module {
    fn eq(&self, other: &Self) -> bool {
        self.module == other.module
    }
}

/// The linkage kind for a global value in a module.
#[pyclass]
#[derive(Clone, Copy)]
pub(crate) enum Linkage {
    #[pyo3(name = "APPENDING")]
    Appending,
    #[pyo3(name = "AVAILABLE_EXTERNALLY")]
    AvailableExternally,
    #[pyo3(name = "COMMON")]
    Common,
    #[pyo3(name = "EXTERNAL")]
    External,
    #[pyo3(name = "EXTERNAL_WEAK")]
    ExternalWeak,
    #[pyo3(name = "INTERNAL")]
    Internal,
    #[pyo3(name = "LINK_ONCE_ANY")]
    LinkOnceAny,
    #[pyo3(name = "LINK_ONCE_ODR")]
    LinkOnceOdr,
    #[pyo3(name = "PRIVATE")]
    Private,
    #[pyo3(name = "WEAK_ANY")]
    WeakAny,
    #[pyo3(name = "WEAK_ODR")]
    WeakOdr,
}

impl From<Linkage> for LLVMLinkage {
    fn from(linkage: Linkage) -> Self {
        match linkage {
            Linkage::Appending => Self::LLVMAppendingLinkage,
            Linkage::AvailableExternally => Self::LLVMAvailableExternallyLinkage,
            Linkage::Common => Self::LLVMCommonLinkage,
            Linkage::External => Self::LLVMExternalLinkage,
            Linkage::ExternalWeak => Self::LLVMExternalWeakLinkage,
            Linkage::Internal => Self::LLVMInternalLinkage,
            Linkage::LinkOnceAny => Self::LLVMLinkOnceAnyLinkage,
            Linkage::LinkOnceOdr => Self::LLVMLinkOnceODRLinkage,
            Linkage::Private => Self::LLVMPrivateLinkage,
            Linkage::WeakAny => Self::LLVMWeakAnyLinkage,
            Linkage::WeakOdr => Self::LLVMWeakODRLinkage,
        }
    }
}

/// Module flag behavior choices
#[pyclass]
#[derive(Clone)]
pub(crate) enum ModuleFlagBehavior {
    #[pyo3(name = "ERROR")]
    Error,
    #[pyo3(name = "WARNING")]
    Warning,
    #[pyo3(name = "REQUIRE")]
    Require,
    #[pyo3(name = "OVERRIDE")]
    Override,
    #[pyo3(name = "APPEND")]
    Append,
    #[pyo3(name = "APPEND_UNIQUE")]
    AppendUnique,
    #[pyo3(name = "MAX")]
    Max,
    #[pyo3(name = "MIN")]
    Min,
}

impl From<LLVMRustModFlagBehavior> for ModuleFlagBehavior {
    fn from(flag: LLVMRustModFlagBehavior) -> Self {
        match flag {
            LLVMRustModFlagBehavior::Error => ModuleFlagBehavior::Error,
            LLVMRustModFlagBehavior::Warning => ModuleFlagBehavior::Warning,
            LLVMRustModFlagBehavior::Require => ModuleFlagBehavior::Require,
            LLVMRustModFlagBehavior::Override => ModuleFlagBehavior::Override,
            LLVMRustModFlagBehavior::Append => ModuleFlagBehavior::Append,
            LLVMRustModFlagBehavior::AppendUnique => ModuleFlagBehavior::AppendUnique,
            LLVMRustModFlagBehavior::Max => ModuleFlagBehavior::Max,
            #[cfg(any(feature = "llvm14-0"))]
            LLVMRustModFlagBehavior::Min => ModuleFlagBehavior::Min,
        }
    }
}

impl From<ModuleFlagBehavior> for LLVMRustModFlagBehavior {
    fn from(flag: ModuleFlagBehavior) -> Self {
        match flag {
            ModuleFlagBehavior::Error => LLVMRustModFlagBehavior::Error,
            ModuleFlagBehavior::Warning => LLVMRustModFlagBehavior::Warning,
            ModuleFlagBehavior::Require => LLVMRustModFlagBehavior::Require,
            ModuleFlagBehavior::Override => LLVMRustModFlagBehavior::Override,
            ModuleFlagBehavior::Append => LLVMRustModFlagBehavior::Append,
            ModuleFlagBehavior::AppendUnique => LLVMRustModFlagBehavior::AppendUnique,
            ModuleFlagBehavior::Max => LLVMRustModFlagBehavior::Max,
            ModuleFlagBehavior::Min => todo!("Min is not supported on LLVM < 14"),
        }
    }
}<|MERGE_RESOLUTION|>--- conflicted
+++ resolved
@@ -3,18 +3,6 @@
 
 #![allow(clippy::used_underscore_binding)]
 
-<<<<<<< HEAD
-use crate::{context::Context, values::Value};
-use inkwell::{
-    memory_buffer::MemoryBuffer,
-    values::{AnyValueEnum, BasicMetadataValueEnum, BasicValueEnum},
-    LLVMReference,
-};
-use llvm_sys::core::LLVMValueAsMetadata;
-use pyo3::{exceptions::PyValueError, prelude::*, types::PyBytes};
-use qirlib::llvm_wrapper::{LLVMRustAddModuleFlag, LLVMRustModFlagBehavior};
-use std::mem::transmute;
-=======
 use crate::{
     core::Context,
     core::{MemoryBuffer, Message},
@@ -31,13 +19,13 @@
     LLVMLinkage, LLVMModule,
 };
 use pyo3::{exceptions::PyValueError, prelude::*, types::PyBytes};
+use qirlib::llvm_wrapper::{LLVMRustAddModuleFlag, LLVMRustModFlagBehavior};
 use std::{
     ffi::CString,
     ops::Deref,
     ptr::{self, NonNull},
     str,
 };
->>>>>>> e85fac43
 
 /// A module is a collection of global values.
 ///
@@ -211,22 +199,20 @@
         behavior: ModuleFlagBehavior,
         id: &str,
         metadata: &Value,
-    ) -> PyResult<()> {
-        let value = BasicMetadataValueEnum::try_from(unsafe { metadata.get() })?;
-        let md = unsafe { LLVMValueAsMetadata(value.into_metadata_value().get_ref()) };
+    ) {
+        let md = unsafe { LLVMValueAsMetadata(metadata.as_ptr()) };
 
         unsafe {
             LLVMRustAddModuleFlag(
-                self.module.get_ref(),
+                self.module.as_ptr(),
                 behavior
                     .try_into()
                     .expect("Could not convert behavior for the current version of LLVM"),
-                id.as_ptr() as *mut ::libc::c_char,
-                id.len(),
+                id.as_ptr() as *mut std::ffi::c_char,
+                id.len().try_into().unwrap(),
                 md,
             );
         }
-        Ok(())
     }
 
     /// Adds a value flag to the llvm.module.flags metadata
@@ -237,27 +223,20 @@
     /// :param id: metadata string that is a unique ID for the metadata.
     /// :param value: value of the flag
     #[pyo3(text_signature = "(behavior, id, flag)")]
-    pub(crate) fn add_value_flag(
-        &self,
-        behavior: ModuleFlagBehavior,
-        id: &str,
-        flag: &Value,
-    ) -> PyResult<()> {
-        let value = BasicValueEnum::try_from(unsafe { flag.get() })?;
-        let md = unsafe { LLVMValueAsMetadata(value.get_ref()) };
+    pub(crate) fn add_value_flag(&self, behavior: ModuleFlagBehavior, id: &str, flag: &Value) {
+        let md = unsafe { LLVMValueAsMetadata(flag.as_ptr()) };
 
         unsafe {
             LLVMRustAddModuleFlag(
-                self.module.get_ref(),
+                self.module.as_ptr(),
                 behavior
                     .try_into()
                     .expect("Could not convert behavior for the current version of LLVM"),
-                id.as_ptr() as *mut ::libc::c_char,
-                id.len(),
+                id.as_ptr() as *mut std::ffi::c_char,
+                id.len().try_into().unwrap(),
                 md,
             );
         }
-        Ok(())
     }
 
     /// Gets the flag value from the llvm.module.flags metadata for a given id
@@ -268,15 +247,17 @@
     /// :returns: value of the flag if found, otherwise None
     #[pyo3(text_signature = "(id)")]
     pub(crate) fn get_flag(slf: Py<Module>, py: Python, id: &str) -> Option<PyObject> {
-        let flag = slf.borrow(py).module.get_flag(id);
-        if let Some(flag) = flag {
-            let ave = AnyValueEnum::MetadataValue(flag);
-            let owner = slf.into();
-            let value = unsafe { Value::from_any(py, owner, ave) };
-            value.ok()
-        } else {
-            None
-        }
+        let module = slf.borrow(py).module.as_ptr();
+        let flag = unsafe { LLVMGetModuleFlag(module, id.as_ptr().cast(), id.len()) };
+
+        if flag.is_null() {
+            return None;
+        }
+        let flag_value = unsafe { LLVMMetadataAsValue(LLVMGetModuleContext(module), flag) };
+
+        let owner = slf.into();
+        let value = unsafe { Value::from_raw(py, owner, flag_value) };
+        value.ok()
     }
 
     /// Verifies that this module is valid.
