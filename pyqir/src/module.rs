--- conflicted
+++ resolved
@@ -243,25 +243,6 @@
             Linkage::WeakOdr => Self::WeakODR,
         }
     }
-<<<<<<< HEAD
-}
-
-/// An attribute.
-#[pyclass(unsendable)]
-pub(crate) struct Attribute(pub(crate) inkwell::attributes::Attribute);
-
-#[pymethods]
-impl Attribute {
-    /// The value of the attribute as a string.
-    ///
-    /// :type: str
-    #[getter]
-    fn value(&self) -> &str {
-        self.0
-            .get_string_value()
-            .to_str()
-            .expect("Value is not valid UTF-8.")
-    }
 }
 
 /// Module flag behavior choices
@@ -306,6 +287,4 @@
             ModuleFlagBehavior::AppendUnique => FlagBehavior::AppendUnique,
         }
     }
-=======
->>>>>>> 7a1c13fb
 }