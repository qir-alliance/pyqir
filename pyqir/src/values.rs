--- conflicted
+++ resolved
@@ -777,33 +777,6 @@
     unsafe { Value::from_any(py, Owner::Context(context), value) }
 }
 
-<<<<<<< HEAD
-/// Creates a `getelementptr` (GEP) constant expression.
-///
-/// :param Value value: The aggregate value.
-/// :param Sequence[Value] indices: The indices of the element.
-/// :returns: The GEP constant expression.
-/// :rtype: ConstantExpr
-#[pyfunction]
-#[pyo3(text_signature = "(constant, indices)")]
-#[allow(clippy::needless_pass_by_value)]
-pub(crate) fn const_getelementptr(
-    py: Python,
-    constant: PyRef<Constant>,
-    indices: Vec<Value>,
-) -> PyResult<PyObject> {
-    let value = constant.into_super();
-    let indices = indices
-        .iter()
-        .map(|i| IntValue::try_from(i.value).map_err(Into::into))
-        .collect::<PyResult<Vec<_>>>()?;
-    let pointer = PointerValue::try_from(value.value)?;
-    let gep = unsafe { pointer.const_gep(&indices) };
-    unsafe { Value::from_any(py, value.owner.clone(), gep) }
-}
-
-=======
->>>>>>> a9d65721
 /// Creates a static qubit value.
 ///
 /// :param Context context: The global context.
@@ -936,7 +909,7 @@
 #[pyo3(text_signature = "(module, value)")]
 pub(crate) fn global_byte_string(py: Python, module: &Module, value: &[u8]) -> PyResult<PyObject> {
     let string = values::global_string(unsafe { module.get() }, value);
-    unsafe { Value::from_any(py, module.context().clone(), string) }
+    unsafe { Value::from_any(py, module.context().clone().into(), string) }
 }
 
 /// If the value is a pointer to a constant byte string, extracts it.
