--- conflicted
+++ resolved
@@ -20,10 +20,6 @@
 mod module;
 mod python;
 mod qis;
-<<<<<<< HEAD
 mod rt;
-mod simple;
-=======
->>>>>>> a7c6b29a
 mod types;
 mod values;