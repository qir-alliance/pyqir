--- conflicted
+++ resolved
@@ -160,22 +160,8 @@
     #[pyo3(text_signature = "(value)")]
     fn add_byte_string(&self, py: Python, value: &[u8]) -> PyResult<PyObject> {
         let module = self.module.borrow(py);
-<<<<<<< HEAD
-        let context = unsafe { module.get().get_context() };
-        let value = context.const_string(value, true);
-        let global = unsafe { module.get() }.add_global(
-            context.i8_type().array_type(value.get_type().get_size()),
-            None,
-            "",
-        );
-        global.set_linkage(Linkage::Internal);
-        global.set_constant(true);
-        global.set_initializer(&value);
-        unsafe { Value::from_any(py, self.module.clone().into(), global) }
-=======
         let string = values::global_string(unsafe { module.get() }, value);
-        unsafe { Value::from_any(py, module.context().clone(), string) }
->>>>>>> a9d65721
+        unsafe { Value::from_any(py, module.context().clone().into(), string) }
     }
 }
 
