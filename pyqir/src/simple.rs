// Copyright (c) Microsoft Corporation.
// Licensed under the MIT License.

use crate::{
    builder::Builder,
    context::Context,
    module::Module,
    types::FunctionType,
    values::{Owner, Value},
};
use pyo3::{
    exceptions::{PyOSError, PyUnicodeDecodeError, PyValueError},
    prelude::*,
    types::PyBytes,
};
use qirlib::values;

/// A simple module represents an executable program with these restrictions:
///
/// - There is one global qubit register and one global result register. Both are statically
///   allocated with a fixed size.
/// - There is only a single function that runs as the entry point.
///
/// :param str name: The name of the module.
/// :param int num_qubits: The number of statically allocated qubits.
/// :param int num_results: The number of statically allocated results.
/// :param typing.Optional[Context] context: The global context.
#[pyclass(unsendable)]
#[pyo3(text_signature = "(name, num_qubits, num_results, context=None)")]
pub(crate) struct SimpleModule {
    module: Py<Module>,
    builder: Py<Builder>,
    num_qubits: u64,
    num_results: u64,
}

#[pymethods]
impl SimpleModule {
    #[new]
    fn new(
        py: Python,
        name: &str,
        num_qubits: u64,
        num_results: u64,
        context: Option<Py<Context>>,
    ) -> PyResult<SimpleModule> {
        let context = context.map_or_else(|| Py::new(py, Context::new()), Ok)?;
        let module = Py::new(py, Module::new(py, context.clone_ref(py), name))?;
        let builder = Py::new(py, Builder::new(py, context.clone_ref(py)))?;

        {
            let context = context.borrow(py);
            let module = module.borrow(py);
            let builder = builder.borrow(py);
            let entry_point =
                values::entry_point(unsafe { module.get() }, "main", num_qubits, num_results);
            unsafe { builder.get() }
                .position_at_end(context.append_basic_block(entry_point, "entry"));
        }

        Ok(SimpleModule {
            module,
            builder,
            num_qubits,
            num_results,
        })
    }

    /// The LLVM context used by the module.
    ///
    /// :rtype: Context
    #[getter]
    fn context(&self, py: Python) -> Py<Context> {
        self.module.borrow(py).context().clone_ref(py)
    }

    /// The global qubit register.
    ///
<<<<<<< HEAD
    /// :type: typing.List[Value]
=======
    /// :type: List[Value]
>>>>>>> 85498622
    #[getter]
    fn qubits(&self, py: Python) -> PyResult<Vec<PyObject>> {
        let module = self.module.borrow(py);
        let context = unsafe { module.get() }.get_context();
        (0..self.num_qubits)
            .map(|id| unsafe {
                let owner = Owner::Context(module.context().clone_ref(py));
                Value::from_any(py, owner, values::qubit(&context, id))
            })
            .collect()
    }

    /// The global result register.
    ///
<<<<<<< HEAD
    /// :type: typing.List[Value]
=======
    /// :type: List[Value]
>>>>>>> 85498622
    #[getter]
    fn results(&self, py: Python) -> PyResult<Vec<PyObject>> {
        let module = self.module.borrow(py);
        let context = unsafe { module.get() }.get_context();
        (0..self.num_results)
            .map(|id| unsafe {
                let owner = Owner::Context(module.context().clone_ref(py));
                Value::from_any(py, owner, values::result(&context, id))
            })
            .collect()
    }

    /// The instruction builder.
    ///
    /// :type: Builder
    #[getter]
    fn builder(&self) -> &Py<Builder> {
        &self.builder
    }

    /// Emits the LLVM IR for the module as plain text.
    ///
    /// :rtype: str
    fn ir(&self, py: Python) -> PyResult<String> {
        self.emit(py, |m| m.print_to_string().to_string())
    }

    /// Emits the LLVM bitcode for the module as a sequence of bytes.
    ///
    /// :rtype: bytes
    fn bitcode<'py>(&self, py: Python<'py>) -> PyResult<&'py PyBytes> {
        self.emit(py, |m| {
            PyBytes::new(py, m.write_bitcode_to_memory().as_slice())
        })
    }

    /// Adds a declaration for an externally linked function to the module.
    ///
    /// :param str name: The name of the function.
    /// :param Type ty: The type of the function.
    /// :return: The function value.
    /// :rtype: Function
    #[pyo3(text_signature = "(self, name, ty)")]
    fn add_external_function(
        &mut self,
        py: Python,
        name: &str,
        ty: PyRef<FunctionType>,
    ) -> PyResult<PyObject> {
        let module = self.module.borrow(py);
        let function_ty = unsafe { ty.get() };
        let ty = ty.into_super();
        let owner = Owner::merge(
            py,
            [
                Owner::Module(self.module.clone_ref(py)),
                Owner::Context(ty.context().clone_ref(py)),
            ],
        )?;
        let function = unsafe { module.get() }.add_function(name, function_ty, None);
        unsafe { Value::from_any(py, owner, function) }
    }

    /// Adds a global null-terminated byte string constant to the module.
    ///
    /// :param bytes Value: The byte string value without a null terminator.
    /// :returns: A pointer to the start of the null-terminated byte string.
    /// :rtype: Constant
    #[pyo3(text_signature = "(value)")]
    fn add_byte_string(&self, py: Python, value: &[u8]) -> PyResult<PyObject> {
        let module = self.module.borrow(py);
        let string = values::global_string(unsafe { module.get() }, value);
        unsafe { Value::from_any(py, module.context().clone_ref(py).into(), string) }
    }
}

impl SimpleModule {
    fn emit<T>(&self, py: Python, f: impl Fn(&inkwell::module::Module) -> T) -> PyResult<T> {
        let module = self.module.borrow(py);
        let builder = self.builder.borrow(py);
        let context = inkwell::context::Context::create();

        let ret = unsafe { builder.get() }.build_return(None);
        let module = clone_module(unsafe { module.get() }, &context)?;
        ret.erase_from_basic_block();

        module
            .verify()
            .map_err(|e| PyValueError::new_err(e.to_string()))?;
        Ok(f(&module))
    }
}

fn clone_module<'ctx>(
    module: &inkwell::module::Module,
    context: &'ctx inkwell::context::Context,
) -> PyResult<inkwell::module::Module<'ctx>> {
    let name = module
        .get_name()
        .to_str()
        .map_err(PyUnicodeDecodeError::new_err)?;
    let bitcode = module.write_bitcode_to_memory();
    let new_module = inkwell::module::Module::parse_bitcode_from_buffer(&bitcode, context)
        .map_err(|e| {
            module.verify().err().map_or_else(
                || PyOSError::new_err(e.to_string()),
                |e| PyOSError::new_err(e.to_string()),
            )
        })?;
    new_module.set_name(name);
    Ok(new_module)
}<|MERGE_RESOLUTION|>--- conflicted
+++ resolved
@@ -76,11 +76,7 @@
 
     /// The global qubit register.
     ///
-<<<<<<< HEAD
     /// :type: typing.List[Value]
-=======
-    /// :type: List[Value]
->>>>>>> 85498622
     #[getter]
     fn qubits(&self, py: Python) -> PyResult<Vec<PyObject>> {
         let module = self.module.borrow(py);
@@ -95,11 +91,7 @@
 
     /// The global result register.
     ///
-<<<<<<< HEAD
     /// :type: typing.List[Value]
-=======
-    /// :type: List[Value]
->>>>>>> 85498622
     #[getter]
     fn results(&self, py: Python) -> PyResult<Vec<PyObject>> {
         let module = self.module.borrow(py);
