--- conflicted
+++ resolved
@@ -8,16 +8,12 @@
     types::Type,
     values::Value,
 };
-<<<<<<< HEAD
-use inkwell::{context::ContextRef, types::AnyTypeEnum};
-=======
 use inkwell::{
     context::ContextRef,
     module::Linkage,
-    types::{AnyType, AnyTypeEnum, BasicType, BasicTypeEnum, FunctionType},
+    types::{AnyTypeEnum, BasicType, BasicTypeEnum},
     AddressSpace,
 };
->>>>>>> 3d259322
 use pyo3::{
     exceptions::{PyOSError, PyUnicodeDecodeError, PyValueError},
     prelude::*,
