// Copyright (c) Microsoft Corporation.
// Licensed under the MIT License.

use crate::{
    builder::Builder,
    context::Context,
    evaluator::PyNonadaptiveJit,
    instructions::{
        Call, FCmp, FloatPredicate, ICmp, Instruction, IntPredicate, Opcode, Phi, Switch,
    },
<<<<<<< HEAD
    module::{Attribute, Linkage, Module, ModuleFlagBehavior},
=======
    module::{Linkage, Module},
>>>>>>> 7a1c13fb
    qis::BasicQisBuilder,
    qis::{barrier, swap},
    rt::{array_record_output, initialize, result_record_output, tuple_record_output},
    types::{
        is_qubit_type, is_result_type, qubit_type, result_type, ArrayType, FunctionType, IntType,
        PointerType, StructType, Type,
    },
    values::{
        entry_point, extract_byte_string, global_byte_string, is_entry_point, is_interop_friendly,
        qubit, qubit_id, r#const, required_num_qubits, required_num_results, result, result_id,
        Attribute, AttributeList, AttributeSet, BasicBlock, Constant, FloatConstant, Function,
        IntConstant, Value,
    },
};
use pyo3::{prelude::*, types::PyDict, wrap_pymodule};

#[pymodule]
fn _native(py: Python, m: &PyModule) -> PyResult<()> {
    m.add_class::<ArrayType>()?;
    m.add_class::<Attribute>()?;
    m.add_class::<AttributeList>()?;
    m.add_class::<AttributeSet>()?;
    m.add_class::<BasicBlock>()?;
    m.add_class::<BasicQisBuilder>()?;
    m.add_class::<Builder>()?;
    m.add_class::<Call>()?;
    m.add_class::<Constant>()?;
    m.add_class::<Context>()?;
    m.add_class::<FCmp>()?;
    m.add_class::<FloatConstant>()?;
    m.add_class::<FloatPredicate>()?;
    m.add_class::<Function>()?;
    m.add_class::<FunctionType>()?;
    m.add_class::<ICmp>()?;
    m.add_class::<Instruction>()?;
    m.add_class::<IntConstant>()?;
    m.add_class::<IntPredicate>()?;
    m.add_class::<IntType>()?;
    m.add_class::<Linkage>()?;
    m.add_class::<Module>()?;
    m.add_class::<ModuleFlagBehavior>()?;
    m.add_class::<Opcode>()?;
    m.add_class::<Phi>()?;
    m.add_class::<PointerType>()?;
    m.add_class::<PyNonadaptiveJit>()?;
    m.add_class::<StructType>()?;
    m.add_class::<Switch>()?;
    m.add_class::<Type>()?;
    m.add_class::<Value>()?;
    m.add_function(wrap_pyfunction!(entry_point, m)?)?;
    m.add_function(wrap_pyfunction!(extract_byte_string, m)?)?;
    m.add_function(wrap_pyfunction!(global_byte_string, m)?)?;
    m.add_function(wrap_pyfunction!(is_entry_point, m)?)?;
    m.add_function(wrap_pyfunction!(is_interop_friendly, m)?)?;
    m.add_function(wrap_pyfunction!(is_qubit_type, m)?)?;
    m.add_function(wrap_pyfunction!(is_result_type, m)?)?;
    m.add_function(wrap_pyfunction!(qubit_id, m)?)?;
    m.add_function(wrap_pyfunction!(qubit_type, m)?)?;
    m.add_function(wrap_pyfunction!(qubit, m)?)?;
    m.add_function(wrap_pyfunction!(r#const, m)?)?;
    m.add_function(wrap_pyfunction!(required_num_qubits, m)?)?;
    m.add_function(wrap_pyfunction!(required_num_results, m)?)?;
    m.add_function(wrap_pyfunction!(result_id, m)?)?;
    m.add_function(wrap_pyfunction!(result_type, m)?)?;
    m.add_function(wrap_pyfunction!(result, m)?)?;

    m.add_wrapped(wrap_pymodule!(_qis))?;
    let sys = PyModule::import(py, "sys")?;
    let sys_modules: &PyDict = sys.getattr("modules")?.downcast()?;
    sys_modules.set_item("pyqir.qis._native", m.getattr("_qis")?)?;

    m.add_wrapped(wrap_pymodule!(_rt))?;
    let sys = PyModule::import(py, "sys")?;
    let sys_modules: &PyDict = sys.getattr("modules")?.downcast()?;
    sys_modules.set_item("pyqir.rt._native", m.getattr("_rt")?)?;

    Ok(())
}

#[pymodule]
fn _qis(_py: Python<'_>, m: &PyModule) -> PyResult<()> {
    m.add_function(wrap_pyfunction!(barrier, m)?)?;
    m.add_function(wrap_pyfunction!(swap, m)?)?;
    Ok(())
}

#[pymodule]
fn _rt(_py: Python<'_>, m: &PyModule) -> PyResult<()> {
    m.add_function(wrap_pyfunction!(array_record_output, m)?)?;
    m.add_function(wrap_pyfunction!(initialize, m)?)?;
    m.add_function(wrap_pyfunction!(result_record_output, m)?)?;
    m.add_function(wrap_pyfunction!(tuple_record_output, m)?)?;
    Ok(())
}<|MERGE_RESOLUTION|>--- conflicted
+++ resolved
@@ -8,11 +8,7 @@
     instructions::{
         Call, FCmp, FloatPredicate, ICmp, Instruction, IntPredicate, Opcode, Phi, Switch,
     },
-<<<<<<< HEAD
-    module::{Attribute, Linkage, Module, ModuleFlagBehavior},
-=======
-    module::{Linkage, Module},
->>>>>>> 7a1c13fb
+    module::{Linkage, Module, ModuleFlagBehavior},
     qis::BasicQisBuilder,
     qis::{barrier, swap},
     rt::{array_record_output, initialize, result_record_output, tuple_record_output},
