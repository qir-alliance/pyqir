// Copyright (c) Microsoft Corporation.
// Licensed under the MIT License.

use crate::{
    builder::Builder,
    core::Context,
    instructions::{
        Call, FCmp, FloatPredicate, ICmp, Instruction, IntPredicate, Opcode, Phi, Switch,
    },
<<<<<<< HEAD
    metadata::{ConstantAsMetadata, ConstantIntAsMetadata, Metadata, MetadataString},
    module::{Linkage, Module, ModuleFlagBehavior},
    qis::BasicQisBuilder,
=======
    module::{Linkage, Module},
    qis::{
        barrier, ccx, cx, cz, h, if_result, mz, reset, rx, ry, rz, s, s_adj, swap, t, t_adj, x, y,
        z,
    },
    rt::{array_record_output, initialize, result_record_output, tuple_record_output},
>>>>>>> 117c9cf3
    types::{
        is_qubit_type, is_result_type, qubit_type, result_type, ArrayType, FunctionType, IntType,
        PointerType, StructType, Type,
    },
    values::{
        entry_point, extract_byte_string, global_byte_string, is_entry_point, is_interop_friendly,
        qubit, qubit_id, r#const, required_num_qubits, required_num_results, result, result_id,
        Attribute, AttributeList, AttributeSet, BasicBlock, Constant, FloatConstant, Function,
        IntConstant, Value,
    },
};
use pyo3::prelude::*;

#[pymodule]
fn _native(_py: Python, m: &PyModule) -> PyResult<()> {
    m.add_class::<ArrayType>()?;
    m.add_class::<Attribute>()?;
    m.add_class::<AttributeList>()?;
    m.add_class::<AttributeSet>()?;
    m.add_class::<BasicBlock>()?;
    m.add_class::<Builder>()?;
    m.add_class::<Call>()?;
    m.add_class::<Constant>()?;
    m.add_class::<ConstantAsMetadata>()?;
    m.add_class::<ConstantIntAsMetadata>()?;
    m.add_class::<Context>()?;
    m.add_class::<FCmp>()?;
    m.add_class::<FloatConstant>()?;
    m.add_class::<FloatPredicate>()?;
    m.add_class::<Function>()?;
    m.add_class::<FunctionType>()?;
    m.add_class::<ICmp>()?;
    m.add_class::<Instruction>()?;
    m.add_class::<IntConstant>()?;
    m.add_class::<IntPredicate>()?;
    m.add_class::<IntType>()?;
    m.add_class::<Linkage>()?;
    m.add_class::<Metadata>()?;
    m.add_class::<MetadataString>()?;
    m.add_class::<Module>()?;
    m.add_class::<ModuleFlagBehavior>()?;
    m.add_class::<Opcode>()?;
    m.add_class::<Phi>()?;
    m.add_class::<PointerType>()?;
    m.add_class::<StructType>()?;
    m.add_class::<Switch>()?;
    m.add_class::<Type>()?;
    m.add_class::<Value>()?;
    m.add_function(wrap_pyfunction!(entry_point, m)?)?;
    m.add_function(wrap_pyfunction!(extract_byte_string, m)?)?;
    m.add_function(wrap_pyfunction!(global_byte_string, m)?)?;
    m.add_function(wrap_pyfunction!(is_entry_point, m)?)?;
    m.add_function(wrap_pyfunction!(is_interop_friendly, m)?)?;
    m.add_function(wrap_pyfunction!(is_qubit_type, m)?)?;
    m.add_function(wrap_pyfunction!(is_result_type, m)?)?;
    m.add_function(wrap_pyfunction!(qubit_id, m)?)?;
    m.add_function(wrap_pyfunction!(qubit_type, m)?)?;
    m.add_function(wrap_pyfunction!(qubit, m)?)?;
    m.add_function(wrap_pyfunction!(r#const, m)?)?;
    m.add_function(wrap_pyfunction!(required_num_qubits, m)?)?;
    m.add_function(wrap_pyfunction!(required_num_results, m)?)?;
    m.add_function(wrap_pyfunction!(result_id, m)?)?;
    m.add_function(wrap_pyfunction!(result_type, m)?)?;
    m.add_function(wrap_pyfunction!(result, m)?)?;

    // qis
    m.add_function(wrap_pyfunction!(barrier, m)?)?;
    m.add_function(wrap_pyfunction!(swap, m)?)?;
    m.add_function(wrap_pyfunction!(ccx, m)?)?;
    m.add_function(wrap_pyfunction!(cx, m)?)?;
    m.add_function(wrap_pyfunction!(cz, m)?)?;
    m.add_function(wrap_pyfunction!(h, m)?)?;
    m.add_function(wrap_pyfunction!(mz, m)?)?;
    m.add_function(wrap_pyfunction!(reset, m)?)?;
    m.add_function(wrap_pyfunction!(rx, m)?)?;
    m.add_function(wrap_pyfunction!(ry, m)?)?;
    m.add_function(wrap_pyfunction!(rz, m)?)?;
    m.add_function(wrap_pyfunction!(s, m)?)?;
    m.add_function(wrap_pyfunction!(s_adj, m)?)?;
    m.add_function(wrap_pyfunction!(t, m)?)?;
    m.add_function(wrap_pyfunction!(t_adj, m)?)?;
    m.add_function(wrap_pyfunction!(x, m)?)?;
    m.add_function(wrap_pyfunction!(y, m)?)?;
    m.add_function(wrap_pyfunction!(z, m)?)?;
    m.add_function(wrap_pyfunction!(if_result, m)?)?;

    // rt
    m.add_function(wrap_pyfunction!(array_record_output, m)?)?;
    m.add_function(wrap_pyfunction!(initialize, m)?)?;
    m.add_function(wrap_pyfunction!(result_record_output, m)?)?;
    m.add_function(wrap_pyfunction!(tuple_record_output, m)?)?;

    Ok(())
}<|MERGE_RESOLUTION|>--- conflicted
+++ resolved
@@ -7,18 +7,13 @@
     instructions::{
         Call, FCmp, FloatPredicate, ICmp, Instruction, IntPredicate, Opcode, Phi, Switch,
     },
-<<<<<<< HEAD
     metadata::{ConstantAsMetadata, ConstantIntAsMetadata, Metadata, MetadataString},
     module::{Linkage, Module, ModuleFlagBehavior},
-    qis::BasicQisBuilder,
-=======
-    module::{Linkage, Module},
     qis::{
         barrier, ccx, cx, cz, h, if_result, mz, reset, rx, ry, rz, s, s_adj, swap, t, t_adj, x, y,
         z,
     },
     rt::{array_record_output, initialize, result_record_output, tuple_record_output},
->>>>>>> 117c9cf3
     types::{
         is_qubit_type, is_result_type, qubit_type, result_type, ArrayType, FunctionType, IntType,
         PointerType, StructType, Type,
