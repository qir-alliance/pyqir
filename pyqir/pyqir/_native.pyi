# Copyright (c) Microsoft Corporation.
# Licensed under the MIT License.

from enum import Enum
from pyqir.evaluator import GateSet
from typing import Callable, List, Optional, Sequence, Tuple, Union

class ArrayType(Type):
    """An array type."""

    @property
    def element(self) -> Type:
        """The type of the array elements."""
        ...
    @property
    def count(self) -> int:
        """The number of elements in the array."""
        ...

class Attribute:
    """An attribute."""

    @property
    def value(self) -> str:
        """The value of the attribute as a string."""
        ...

class BasicBlock(Value):
    """A basic block."""

    def __init__(
        self,
        context: Context,
        name: str,
        parent: Optional[Function] = None,
        before: Optional[BasicBlock] = None,
    ) -> None:
        """
        Initializes a basic block.

        If the `before` block is given, this basic block is inserted directly before it. If no
        `before` block is given, a `parent` function must be given, and this basic block is appended
        to the end of that function.

        :param context: The LLVM context.
        :param name: The block name.
        :param parent: The parent function.
        :param before: The block to insert this block before.
        """
        ...
    @property
    def instructions(self) -> List[Instruction]:
        """The instructions in this basic block."""
        ...
    @property
    def terminator(self) -> Optional[Instruction]:
        """The terminating instruction of this basic block if there is one."""
        ...

class BasicQisBuilder:
    """An instruction builder that generates instructions from the basic quantum instruction set."""

    def __init__(self, builder: Builder) -> None:
        """
        Initializes a basic QIS builder.

        :param builder: The underlying builder used to build QIS instructions.
        """
        ...
    def cx(self, control: Value, target: Value) -> None:
        """
        Inserts a controlled Pauli :math:`X` gate.

        :param control: The control qubit.
        :param target: The target qubit.
        """
        ...
    def cz(self, control: Value, target: Value) -> None:
        """
        Inserts a controlled Pauli :math:`Z` gate.

        :param control: The control qubit.
        :param target: The target qubit.
        """
        ...
    def h(self, qubit: Value) -> None:
        """
        Inserts a Hadamard gate.

        :param qubit: The target qubit.
        """
        ...
    def mz(self, qubit: Value, result: Value) -> None:
        """
        Inserts a Z-basis measurement operation.

        :param qubit: The qubit to measure.
        :param result: A result where the measurement result will be written to.
        """
        ...
    def reset(self, qubit: Value) -> None:
        """
        Inserts a reset operation.

        :param qubit: The qubit to reset.
        """
        ...
    def rx(self, theta: Union[Value, float], qubit: Value) -> None:
        """
        Inserts a rotation gate about the :math:`x` axis.

        :param theta: The angle to rotate by.
        :param qubit: The qubit to rotate.
        """
        ...
    def ry(self, theta: Union[Value, float], qubit: Value) -> None:
        """
        Inserts a rotation gate about the :math:`y` axis.

        :param theta: The angle to rotate by.
        :param qubit: The qubit to rotate.
        """
        ...
    def rz(self, theta: Union[Value, float], qubit: Value) -> None:
        """
        Inserts a rotation gate about the :math:`z` axis.

        :param theta: The angle to rotate by.
        :param qubit: The qubit to rotate.
        """
        ...
    def s(self, qubit: Value) -> None:
        """
        Inserts an :math:`S` gate.

        :param qubit: The target qubit.
        """
        ...
    def s_adj(self, qubit: Value) -> None:
        """
        Inserts an adjoint :math:`S` gate.

        :param qubit: The target qubit.
        """
        ...
    def t(self, qubit: Value) -> None:
        """
        Inserts a :math:`T` gate.

        :param qubit: The target qubit.
        """
        ...
    def t_adj(self, qubit: Value) -> None:
        """
        Inserts an adjoint :math:`T` gate.

        :param qubit: The target qubit.
        """
        ...
    def x(self, qubit: Value) -> None:
        """
        Inserts a Pauli :math:`X` gate.

        :param qubit: The target qubit.
        """
        ...
    def y(self, qubit: Value) -> None:
        """
        Inserts a Pauli :math:`Y` gate.

        :param qubit: The target qubit.
        """
        ...
    def z(self, qubit: Value) -> None:
        """
        Inserts a Pauli :math:`Z` gate.

        :param qubit: The target qubit.
        """
        ...
    def if_result(
        self,
        cond: Value,
        one: Callable[[], None] = ...,
        zero: Callable[[], None] = ...,
    ) -> None:
        """
        Inserts a branch conditioned on a measurement result.

        Instructions inserted when ``one`` is called will be inserted into the one branch.
        Instructions inserted when ``zero`` is called will be inserted into the zero branch. The one
        and zero callables should use this module's builder to build instructions.

        :param cond: The result condition to branch on.
        :param one: A callable that inserts instructions for the branch where the result is one.
        :param zero: A callable that inserts instructions for the branch where the result is zero.
        """
        ...

class Builder:
    """An instruction builder."""

    def __init__(self, context: Context) -> None:
        """
        Initializes a builder.

        :param context: The LLVM context.
        """
        ...
    def insert_at_end(self, block: BasicBlock) -> None:
        """
        Tells this builder to insert subsequent instructions at the end of the block.

        :param block: The block to insert into.
        """
        ...
    def and_(self, lhs: Value, rhs: Value) -> Value:
        """
        Inserts a bitwise logical and instruction.

        :param lhs: The left-hand side.
        :param rhs: The right-hand side.
        :returns: The result.
        """
        ...
    def or_(self, lhs: Value, rhs: Value) -> Value:
        """
        Inserts a bitwise logical or instruction.

        :param lhs: The left-hand side.
        :param rhs: The right-hand side.
        :returns: The result.
        """
        ...
    def xor(self, lhs: Value, rhs: Value) -> Value:
        """
        Inserts a bitwise logical exclusive or instruction.

        :param lhs: The left-hand side.
        :param rhs: The right-hand side.
        :returns: The result.
        """
        ...
    def add(self, lhs: Value, rhs: Value) -> Value:
        """
        Inserts an addition instruction.

        :param lhs: The left-hand side.
        :param rhs: The right-hand side.
        :returns: The sum.
        """
        ...
    def sub(self, lhs: Value, rhs: Value) -> Value:
        """
        Inserts a subtraction instruction.

        :param lhs: The left-hand side.
        :param rhs: The right-hand side.
        :returns: The difference.
        """
        ...
    def mul(self, lhs: Value, rhs: Value) -> Value:
        """
        Inserts a multiplication instruction.

        :param lhs: The left-hand side.
        :param rhs: The right-hand side.
        :returns: The product.
        """
        ...
    def shl(self, lhs: Value, rhs: Value) -> Value:
        """
        Inserts a shift left instruction.

        :param lhs: The value to shift.
        :param rhs: The number of bits to shift by.
        :returns: The result.
        """
        ...
    def lshr(self, lhs: Value, rhs: Value) -> Value:
        """
        Inserts a logical (zero fill) shift right instruction.

        :param lhs: The value to shift.
        :param rhs: The number of bits to shift by.
        :returns: The result.
        """
        ...
    def icmp(self, pred: IntPredicate, lhs: Value, rhs: Value) -> Value:
        """
        Inserts an integer comparison instruction.

        :param pred: The predicate to compare by.
        :param lhs: The left-hand side.
        :param rhs: The right-hand side.
        :returns: The boolean result.
        """
        ...
    def call(
        self,
        callee: Value,
        args: Sequence[Union[Value, bool, int, float]],
    ) -> Optional[Value]:
        """
        Inserts a call instruction.

        :param value: The value to call.
        :param args: The arguments to the function.
        :returns: The return value, or None if the function has a void return type.
        """
        ...
    def if_(
        self,
        cond: Value,
        true: Callable[[], None] = ...,
        false: Callable[[], None] = ...,
    ) -> None:
        """
        Inserts a branch conditioned on a boolean.

        Instructions inserted when ``true`` is called will be inserted into the true branch.
        Instructions inserted when ``false`` is called will be inserted into the false branch. The
        true and false callables should use this module's builder to build instructions.

        :param cond: The boolean condition to branch on.
        :param true:
            A callable that inserts instructions for the branch where the condition is true.
        :param false:
            A callable that inserts instructions for the branch where the condition is false.
        """
        ...
    def br(self, dest: BasicBlock) -> Instruction:
        """
        Inserts an unconditional branch instruction.

        :param dest: The destination block.
        :returns: The branch instruction.
        """
        ...
    def ret(self, value: Optional[Value]) -> Instruction:
        """
        Inserts a return instruction.

        :param value: The value to return. If `None`, returns void.
        :returns: The return instruction.
        """
        ...

<<<<<<< HEAD
class BasicQisBuilder:
    def __init__(self, builder: Builder) -> None: ...
    def cx(self, control: Value, target: Value) -> None: ...
    def cz(self, control: Value, target: Value) -> None: ...
    def h(self, qubit: Value) -> None: ...
    def initialize(self, _: Value) -> None: ...
    def mz(self, qubit: Value, result: Value) -> None: ...
    def reset(self, qubit: Value) -> None: ...
    def rx(self, theta: Union[Value, float], qubit: Value) -> None: ...
    def ry(self, theta: Union[Value, float], qubit: Value) -> None: ...
    def rz(self, theta: Union[Value, float], qubit: Value) -> None: ...
    def s(self, qubit: Value) -> None: ...
    def s_adj(self, qubit: Value) -> None: ...
    def swap(self, qubit1: Value, qubit2: Value) -> None: ...
    def t(self, qubit: Value) -> None: ...
    def t_adj(self, qubit: Value) -> None: ...
    def x(self, qubit: Value) -> None: ...
    def y(self, qubit: Value) -> None: ...
    def z(self, qubit: Value) -> None: ...
    def if_result(
        self,
        cond: Value,
        one: Callable[[], None] = ...,
        zero: Callable[[], None] = ...,
    ) -> None: ...
=======
class Call(Instruction):
    """A call instruction."""
>>>>>>> a7c6b29a

    @property
    def callee(self) -> Value:
        """The value being called."""
        ...
    @property
    def args(self) -> List[Value]:
        """The arguments to the call."""
        ...

class Constant(Value):
    """A constant value."""

    @staticmethod
    def null(ty: Type) -> Constant:
        """
        Creates the null or zero constant for the given type.

        :param type: The type of the constant.
        :returns: The null or zero constant.
        """
        ...
    @property
    def is_null(self) -> bool:
        """Whether this value is the null value for its type."""
        ...

class Context:
    """The context owns global state needed by most LLVM objects."""

    def __init__(self) -> None:
        """Initializes a context."""
        ...

class FCmp(Instruction):
    """A floating-point comparison instruction."""

    @property
    def predicate(self) -> FloatPredicate:
        """The comparison predicate."""
        ...

class FloatConstant(Constant):
    """A constant floating-point value."""

    @property
    def value(self) -> float:
        """The value."""
        ...

class FloatPredicate(Enum):
    """A floating-point comparison predicate."""

    FALSE: FloatPredicate
    OEQ: FloatPredicate
    OGT: FloatPredicate
    OGE: FloatPredicate
    OLT: FloatPredicate
    OLE: FloatPredicate
    ONE: FloatPredicate
    ORD: FloatPredicate
    UNO: FloatPredicate
    UEQ: FloatPredicate
    UGT: FloatPredicate
    UGE: FloatPredicate
    ULT: FloatPredicate
    ULE: FloatPredicate
    UNE: FloatPredicate
    TRUE: FloatPredicate

class Function(Constant):
    """A function value."""

    def __init__(
        self, ty: FunctionType, linkage: Linkage, name: str, module: Module
    ) -> None:
        """
        Creates a new function.

        :param ty: The function type.
        :param linkage: The linkage kind.
        :param name: The function name.
        :param module: The parent module.
        """
        ...
    @property
    def type(self) -> FunctionType: ...
    @property
    def params(self) -> List[Value]:
        """The parameters to this function."""
        ...
    @property
    def basic_blocks(self) -> List[BasicBlock]:
        """The basic blocks in this function."""
        ...
    def attribute(self, name: str) -> Optional[Attribute]:
        """
        Gets an attribute of this function with the given name if it has one.

        :param name: The name of the attribute.
        :returns: The attribute.
        """
        ...

class FunctionType(Type):
    """A function type."""

    def __init__(self, ret: Type, params: Sequence[Type]) -> None:
        """
        Initializes a function type.

        :param ret: The return type.
        :param params: The parameter types.
        """
        ...
    @property
    def ret(self) -> Type:
        """The return type of the function."""
        ...
    @property
    def params(self) -> List[Type]:
        """The types of the function parameters."""
        ...

class ICmp(Instruction):
    """An integer comparison instruction."""

    @property
    def predicate(self) -> IntPredicate:
        """The comparison predicate."""
        ...

class Instruction(Value):
    """An instruction."""

    @property
    def opcode(self) -> Opcode:
        """The instruction opcode."""
        ...
    @property
    def operands(self) -> List[Value]:
        """The operands to the instruction."""
        ...
    @property
    def successors(self) -> List[BasicBlock]:
        """
        The basic blocks that are successors to this instruction. If this is not a terminator, the
        list is empty.
        """
        ...
    def erase(self) -> None:
        """
        Removes this instruction from its parent basic block, then deletes it from memory.

        Warning: Using this instruction after erasing it is undefined behavior.
        """
        ...

class IntConstant(Constant):
    """A constant integer value."""

    @property
    def type(self) -> IntType: ...
    @property
    def value(self) -> int:
        """The value."""
        ...

class IntPredicate(Enum):
    """An integer comparison predicate."""

    EQ: IntPredicate
    NE: IntPredicate
    UGT: IntPredicate
    UGE: IntPredicate
    ULT: IntPredicate
    ULE: IntPredicate
    SGT: IntPredicate
    SGE: IntPredicate
    SLT: IntPredicate
    SLE: IntPredicate

class IntType(Type):
    """An integer type."""

    def __init__(self, context: Context, width: int) -> None:
        """
        Initializes an integer type.

        :param context: The LLVM context.
        :param width: The number of bits in the integer.
        """
        ...
    @property
    def width(self) -> int:
        """The number of bits in the integer."""
        ...

class Linkage(Enum):
    """The linkage kind for a global value in a module."""

    APPENDING: Linkage
    AVAILABLE_EXTERNALLY: Linkage
    COMMON: Linkage
    EXTERNAL: Linkage
    EXTERNAL_WEAK: Linkage
    INTERNAL: Linkage
    LINK_ONCE_ANY: Linkage
    LINK_ONCE_ODR: Linkage
    PRIVATE: Linkage
    WEAK_ANY: Linkage
    WEAK_ODR: Linkage

class Module:
    """A module is a collection of global values."""

    def __init__(self, context: Context, name: str) -> None:
        """
        Initializes a module.

        :param context: The LLVM context.
        :param name: The module name.
        """
        ...
    @staticmethod
    def from_ir(context: Context, ir: str, name: str = "") -> Module:
        """
        Creates a module from LLVM IR.

        :param ir: The LLVM IR for a module.
        :param name: The name of the module.
        :returns: The module.
        """
        ...
    @staticmethod
    def from_bitcode(context: Context, bitcode: bytes, name: str = "") -> Module:
        """
        Creates a module from LLVM bitcode.

        :param bitcode: The LLVM bitcode for a module.
        :param name: The name of the module.
        :returns: The module.
        """
        ...
    @property
    def source_filename(self) -> str:
        """The name of the original source file that this module was compiled from."""
        ...
    @source_filename.setter
    def source_filename(self, value: str) -> None: ...
    @property
    def functions(self) -> List[Function]:
        """The functions declared in this module."""
        ...
    @property
    def bitcode(self) -> bytes:
        """The LLVM bitcode for this module."""
        ...
    @property
    def context(self) -> Context:
        """The LLVM context."""
        ...
    def verify(self) -> Optional[str]:
        """
        Verifies that this module is valid.

        :returns: An error description if this module is invalid or `None` if this module is valid.
        """
        ...
    def __str__(self) -> str:
        """Converts this module into an LLVM IR string."""
        ...

class ModuleFlagBehavior(Enum):
    ERROR: ModuleFlagBehavior
    WARNING: ModuleFlagBehavior
    REQUIRE: ModuleFlagBehavior
    OVERRIDE: ModuleFlagBehavior
    APPEND: ModuleFlagBehavior
    APPEND_UNIQUE: ModuleFlagBehavior

class Opcode(Enum):
    """An instruction opcode."""

    ADD: Opcode
    ADDR_SPACE_CAST: Opcode
    ALLOCA: Opcode
    AND: Opcode
    ASHR: Opcode
    ATOMIC_CMP_XCHG: Opcode
    ATOMIC_RMW: Opcode
    BIT_CAST: Opcode
    BR: Opcode
    CALL_BR: Opcode
    CALL: Opcode
    CATCH_PAD: Opcode
    CATCH_RET: Opcode
    CATCH_SWITCH: Opcode
    CLEANUP_PAD: Opcode
    CLEANUP_RET: Opcode
    EXTRACT_ELEMENT: Opcode
    EXTRACT_VALUE: Opcode
    FADD: Opcode
    FCMP: Opcode
    FDIV: Opcode
    FENCE: Opcode
    FMUL: Opcode
    FNEG: Opcode
    FP_EXT: Opcode
    FP_TO_SI: Opcode
    FP_TO_UI: Opcode
    FP_TRUNC: Opcode
    FREEZE: Opcode
    FREM: Opcode
    FSUB: Opcode
    GET_ELEMENT_PTR: Opcode
    ICMP: Opcode
    INDIRECT_BR: Opcode
    INSERT_ELEMENT: Opcode
    INSERT_VALUE: Opcode
    INT_TO_PTR: Opcode
    INVOKE: Opcode
    LANDING_PAD: Opcode
    LOAD: Opcode
    LSHR: Opcode
    MUL: Opcode
    OR: Opcode
    PHI: Opcode
    PTR_TO_INT: Opcode
    RESUME: Opcode
    RET: Opcode
    SDIV: Opcode
    SELECT: Opcode
    SEXT: Opcode
    SHL: Opcode
    SHUFFLE_VECTOR: Opcode
    SI_TO_FP: Opcode
    SREM: Opcode
    STORE: Opcode
    SUB: Opcode
    SWITCH: Opcode
    TRUNC: Opcode
    UDIV: Opcode
    UI_TO_FP: Opcode
    UNREACHABLE: Opcode
    UREM: Opcode
    USER_OP_1: Opcode
    USER_OP_2: Opcode
    VA_ARG: Opcode
    XOR: Opcode
    ZEXT: Opcode

class Phi(Instruction):
    """A phi node instruction."""

    @property
    def incoming(self) -> List[Tuple[Value, BasicBlock]]:
        """The incoming values and their preceding basic blocks."""
        ...

class PointerType(Type):
    """A pointer type."""

    def __init__(self, pointee: Type) -> None:
        """
        Initializes a pointer type.

        :param pointee: The type being pointed to.
        """
        ...
    @property
    def pointee(self) -> Type:
        """The type being pointed to."""
        ...
    @property
    def address_space(self) -> int:
        """The pointer address space."""
        ...

class PyNonadaptiveJit:
    def eval(
        self,
        file_path: str,
        gateset: GateSet,
        entry_point: Optional[str],
        result_stream: Optional[List[bool]],
    ) -> None: ...

class StructType(Type):
    """A structure type."""

    @property
    def name(self) -> Optional[str]:
        """The name of the structure or the empty string if the structure is anonymous."""
        ...
    @property
    def fields(self) -> List[Type]:
        """The types of the structure fields."""
        ...

class Switch(Instruction):
    """A switch instruction."""

    @property
    def cond(self) -> Value:
        """The condition of the switch."""
        ...
    @property
    def default(self) -> BasicBlock:
        """The default successor block if none of the cases match."""
        ...
    @property
    def cases(self) -> List[Tuple[IntConstant, BasicBlock]]:
        """The switch cases."""
        ...

class Type:
    """A type."""

    @staticmethod
    def void(context: Context) -> Type:
        """
        The void type.

        :param context: The LLVM context.
        :returns: The void type.
        """
        ...
    @staticmethod
    def double(context: Context) -> Type:
        """
        The double type.

        :param context: The LLVM context.
        :returns: The double type.
        """
        ...
    @property
    def is_void(self) -> bool:
        """Whether this type is the void type."""
        ...
    @property
    def is_double(self) -> bool:
        """Whether this type is the bool type."""
        ...

class Value:
    """A value."""

    @property
    def type(self) -> Type:
        """The type of this value."""
        ...
    @property
    def name(self) -> str:
        """The name of this value or the empty string if this value is anonymous."""
        ...

<<<<<<< HEAD
def verify_module(module: Module) -> Optional[str]: ...
def get_flag(module: Module, name: str) -> Optional[Value]: ...
def add_value_flag(
    module: Module, name: str, behavior: ModuleFlagBehavior, value: Value
) -> Optional[str]: ...
def add_metadata_flag(
    module: Module, name: str, behavior: ModuleFlagBehavior, value: Value
) -> Optional[str]: ...
=======
def const(ty: Type, value: Union[bool, int, float]) -> Constant:
    """
    Creates a constant value.
>>>>>>> a7c6b29a

    :param ty: The type of the value.
    :param value: The value of the constant.
    :returns: The constant value.
    """
    ...

def entry_point(
    module: Module, name: str, required_num_qubits: int, required_num_results: int
) -> Function:
    """
    Creates an entry point.

    :param module: The parent module.
    :param name: The entry point name.
    :param required_num_qubits: The number of qubits required by the entry point.
    :param required_num_results: The number of results required by the entry point.
    :returns: An entry point.
    """
    ...

def extract_byte_string(value: Value) -> Optional[bytes]:
    """
    If the value is a pointer to a constant byte string, extracts it.

    :param value: The value.
    :returns: The constant byte string.
    """
    ...

def global_byte_string(module: Module, value: bytes) -> Constant:
    """
    Creates a global null-terminated byte string constant in a module.

    :param module: The parent module.
    :param value: The byte string value without a null terminator.
    :returns: A pointer to the start of the null-terminated byte string.
    """
    ...

def is_entry_point(function: Function) -> bool:
    """
    Whether the function is an entry point.

    :param function: The function.
    :returns: True if the function is an entry point.
    """
    ...

def is_interop_friendly(function: Function) -> bool:
    """
    Whether the function is interop-friendly.

    :param function: The function.
    :returns: True if the function is interop-friendly.
    """
    ...

def is_qubit_type(ty: Type) -> bool:
    """
    Whether the type is the QIR qubit type.

    :param Type ty: The type.
    :returns: True if the type is the QIR qubit type.
    """
    ...

def is_result_type(ty: Type) -> bool:
    """
    Whether the type is the QIR result type.

    :param ty: The type.
    :returns: True if the type is the QIR result type.
    """
    ...

def qubit(context: Context, id: int) -> Constant:
    """
    Creates a static qubit value.

    :param context: The LLVM context.
    :param id: The static qubit ID.
    :returns: A static qubit value.
    """
    ...

def qubit_id(value: Value) -> Optional[int]:
    """
    If the value is a static qubit ID, extracts it.

    :param value: The value.
    :returns: The static qubit ID.
    """
    ...

def qubit_type(context: Context) -> Type:
    """
    The QIR qubit type.

    :param context: The LLVM context.
    :returns: The qubit type.
    """
    ...

def required_num_qubits(function: Function) -> Optional[int]:
    """
    If the function declares a required number of qubits, extracts it.

    :param function: The function.
    :returns: The required number of qubits.
    """
    ...

def required_num_results(function: Function) -> Optional[int]:
    """
    If the function declares a required number of results, extracts it.

    :param function: The function.
    :returns: The required number of results.
    """
    ...

def result(context: Context, id: int) -> Constant:
    """
    Creates a static result value.

    :param context: The LLVM context.
    :param id: The static result ID.
    :returns: A static result value.
    """
    ...

def result_id(value: Value) -> Optional[int]:
    """
    If the value is a static result ID, extracts it.

    :param value: The value.
    :returns: The static result ID.
    """
    ...

def result_type(context: Context) -> Type:
    """
    The QIR result type.

    :param Context context: The LLVM context.
    :returns: The result type.
    """
    ...<|MERGE_RESOLUTION|>--- conflicted
+++ resolved
@@ -346,36 +346,9 @@
         """
         ...
 
-<<<<<<< HEAD
-class BasicQisBuilder:
-    def __init__(self, builder: Builder) -> None: ...
-    def cx(self, control: Value, target: Value) -> None: ...
-    def cz(self, control: Value, target: Value) -> None: ...
-    def h(self, qubit: Value) -> None: ...
-    def initialize(self, _: Value) -> None: ...
-    def mz(self, qubit: Value, result: Value) -> None: ...
-    def reset(self, qubit: Value) -> None: ...
-    def rx(self, theta: Union[Value, float], qubit: Value) -> None: ...
-    def ry(self, theta: Union[Value, float], qubit: Value) -> None: ...
-    def rz(self, theta: Union[Value, float], qubit: Value) -> None: ...
-    def s(self, qubit: Value) -> None: ...
-    def s_adj(self, qubit: Value) -> None: ...
-    def swap(self, qubit1: Value, qubit2: Value) -> None: ...
-    def t(self, qubit: Value) -> None: ...
-    def t_adj(self, qubit: Value) -> None: ...
-    def x(self, qubit: Value) -> None: ...
-    def y(self, qubit: Value) -> None: ...
-    def z(self, qubit: Value) -> None: ...
-    def if_result(
-        self,
-        cond: Value,
-        one: Callable[[], None] = ...,
-        zero: Callable[[], None] = ...,
-    ) -> None: ...
-=======
 class Call(Instruction):
     """A call instruction."""
->>>>>>> a7c6b29a
+
 
     @property
     def callee(self) -> Value:
@@ -834,166 +807,163 @@
         """The name of this value or the empty string if this value is anonymous."""
         ...
 
-<<<<<<< HEAD
-def verify_module(module: Module) -> Optional[str]: ...
+def const(ty: Type, value: Union[bool, int, float]) -> Constant:
+    """
+    Creates a constant value.
+
+    :param ty: The type of the value.
+    :param value: The value of the constant.
+    :returns: The constant value.
+    """
+    ...
+
+def entry_point(
+    module: Module, name: str, required_num_qubits: int, required_num_results: int
+) -> Function:
+    """
+    Creates an entry point.
+
+    :param module: The parent module.
+    :param name: The entry point name.
+    :param required_num_qubits: The number of qubits required by the entry point.
+    :param required_num_results: The number of results required by the entry point.
+    :returns: An entry point.
+    """
+    ...
+
+def extract_byte_string(value: Value) -> Optional[bytes]:
+    """
+    If the value is a pointer to a constant byte string, extracts it.
+
+    :param value: The value.
+    :returns: The constant byte string.
+    """
+    ...
+
+def global_byte_string(module: Module, value: bytes) -> Constant:
+    """
+    Creates a global null-terminated byte string constant in a module.
+
+    :param module: The parent module.
+    :param value: The byte string value without a null terminator.
+    :returns: A pointer to the start of the null-terminated byte string.
+    """
+    ...
+
+def is_entry_point(function: Function) -> bool:
+    """
+    Whether the function is an entry point.
+
+    :param function: The function.
+    :returns: True if the function is an entry point.
+    """
+    ...
+
+def is_interop_friendly(function: Function) -> bool:
+    """
+    Whether the function is interop-friendly.
+
+    :param function: The function.
+    :returns: True if the function is interop-friendly.
+    """
+    ...
+
+def is_qubit_type(ty: Type) -> bool:
+    """
+    Whether the type is the QIR qubit type.
+
+    :param Type ty: The type.
+    :returns: True if the type is the QIR qubit type.
+    """
+    ...
+
+def is_result_type(ty: Type) -> bool:
+    """
+    Whether the type is the QIR result type.
+
+    :param ty: The type.
+    :returns: True if the type is the QIR result type.
+    """
+    ...
+
+def qubit(context: Context, id: int) -> Constant:
+    """
+    Creates a static qubit value.
+
+    :param context: The LLVM context.
+    :param id: The static qubit ID.
+    :returns: A static qubit value.
+    """
+    ...
+
+def qubit_id(value: Value) -> Optional[int]:
+    """
+    If the value is a static qubit ID, extracts it.
+
+    :param value: The value.
+    :returns: The static qubit ID.
+    """
+    ...
+
+def qubit_type(context: Context) -> Type:
+    """
+    The QIR qubit type.
+
+    :param context: The LLVM context.
+    :returns: The qubit type.
+    """
+    ...
+
+def required_num_qubits(function: Function) -> Optional[int]:
+    """
+    If the function declares a required number of qubits, extracts it.
+
+    :param function: The function.
+    :returns: The required number of qubits.
+    """
+    ...
+
+def required_num_results(function: Function) -> Optional[int]:
+    """
+    If the function declares a required number of results, extracts it.
+
+    :param function: The function.
+    :returns: The required number of results.
+    """
+    ...
+
+def result(context: Context, id: int) -> Constant:
+    """
+    Creates a static result value.
+
+    :param context: The LLVM context.
+    :param id: The static result ID.
+    :returns: A static result value.
+    """
+    ...
+
+def result_id(value: Value) -> Optional[int]:
+    """
+    If the value is a static result ID, extracts it.
+
+    :param value: The value.
+    :returns: The static result ID.
+    """
+    ...
+
+def result_type(context: Context) -> Type:
+    """
+    The QIR result type.
+
+    :param Context context: The LLVM context.
+    :returns: The result type.
+    """
+    ...
+
 def get_flag(module: Module, name: str) -> Optional[Value]: ...
 def add_value_flag(
     module: Module, name: str, behavior: ModuleFlagBehavior, value: Value
 ) -> Optional[str]: ...
 def add_metadata_flag(
     module: Module, name: str, behavior: ModuleFlagBehavior, value: Value
-) -> Optional[str]: ...
-=======
-def const(ty: Type, value: Union[bool, int, float]) -> Constant:
-    """
-    Creates a constant value.
->>>>>>> a7c6b29a
-
-    :param ty: The type of the value.
-    :param value: The value of the constant.
-    :returns: The constant value.
-    """
-    ...
-
-def entry_point(
-    module: Module, name: str, required_num_qubits: int, required_num_results: int
-) -> Function:
-    """
-    Creates an entry point.
-
-    :param module: The parent module.
-    :param name: The entry point name.
-    :param required_num_qubits: The number of qubits required by the entry point.
-    :param required_num_results: The number of results required by the entry point.
-    :returns: An entry point.
-    """
-    ...
-
-def extract_byte_string(value: Value) -> Optional[bytes]:
-    """
-    If the value is a pointer to a constant byte string, extracts it.
-
-    :param value: The value.
-    :returns: The constant byte string.
-    """
-    ...
-
-def global_byte_string(module: Module, value: bytes) -> Constant:
-    """
-    Creates a global null-terminated byte string constant in a module.
-
-    :param module: The parent module.
-    :param value: The byte string value without a null terminator.
-    :returns: A pointer to the start of the null-terminated byte string.
-    """
-    ...
-
-def is_entry_point(function: Function) -> bool:
-    """
-    Whether the function is an entry point.
-
-    :param function: The function.
-    :returns: True if the function is an entry point.
-    """
-    ...
-
-def is_interop_friendly(function: Function) -> bool:
-    """
-    Whether the function is interop-friendly.
-
-    :param function: The function.
-    :returns: True if the function is interop-friendly.
-    """
-    ...
-
-def is_qubit_type(ty: Type) -> bool:
-    """
-    Whether the type is the QIR qubit type.
-
-    :param Type ty: The type.
-    :returns: True if the type is the QIR qubit type.
-    """
-    ...
-
-def is_result_type(ty: Type) -> bool:
-    """
-    Whether the type is the QIR result type.
-
-    :param ty: The type.
-    :returns: True if the type is the QIR result type.
-    """
-    ...
-
-def qubit(context: Context, id: int) -> Constant:
-    """
-    Creates a static qubit value.
-
-    :param context: The LLVM context.
-    :param id: The static qubit ID.
-    :returns: A static qubit value.
-    """
-    ...
-
-def qubit_id(value: Value) -> Optional[int]:
-    """
-    If the value is a static qubit ID, extracts it.
-
-    :param value: The value.
-    :returns: The static qubit ID.
-    """
-    ...
-
-def qubit_type(context: Context) -> Type:
-    """
-    The QIR qubit type.
-
-    :param context: The LLVM context.
-    :returns: The qubit type.
-    """
-    ...
-
-def required_num_qubits(function: Function) -> Optional[int]:
-    """
-    If the function declares a required number of qubits, extracts it.
-
-    :param function: The function.
-    :returns: The required number of qubits.
-    """
-    ...
-
-def required_num_results(function: Function) -> Optional[int]:
-    """
-    If the function declares a required number of results, extracts it.
-
-    :param function: The function.
-    :returns: The required number of results.
-    """
-    ...
-
-def result(context: Context, id: int) -> Constant:
-    """
-    Creates a static result value.
-
-    :param context: The LLVM context.
-    :param id: The static result ID.
-    :returns: A static result value.
-    """
-    ...
-
-def result_id(value: Value) -> Optional[int]:
-    """
-    If the value is a static result ID, extracts it.
-
-    :param value: The value.
-    :returns: The static result ID.
-    """
-    ...
-
-def result_type(context: Context) -> Type:
-    """
-    The QIR result type.
-
-    :param Context context: The LLVM context.
-    :returns: The result type.
-    """
-    ...+) -> Optional[str]: ...