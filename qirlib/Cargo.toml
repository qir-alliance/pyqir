[package]
name = "qirlib"
version = "0.3.0"
edition = "2018"
license = "MIT"
description = "Base Profile QIR library"
build = "build.rs"
readme = "README.md"
homepage = "https://github.com/qir-alliance/pyqir"
repository = "https://github.com/qir-alliance/pyqir"
rust-version = "1.57"

[dependencies]
# We can't reference the disable-alltargets-init feature without including
# llvm-sys as a dep, even though inkwell brings in these exact versions.
llvm-sys-110 = { package = "llvm-sys", version = "110.0.3", optional = true }
llvm-sys-120 = { package = "llvm-sys", version = "120.2.2", optional = true }
llvm-sys-130 = { package = "llvm-sys", version = "130.0.2", optional = true }
llvm-sys-140 = { package = "llvm-sys", version = "140.0.2", optional = true }

# The llvm version of inkwell is controlled through this crates features.
inkwell = { git = "https://github.com/TheDan64/inkwell", branch = "master", default-features = false, features = ["target-x86"] }
log = "0.4.14"
cty = "0.2.1"
rand = "0.8.4"
base64 = "0.13.0"
lazy_static = "1.4.0"
mut_static = "5.0.0"
bitvec = "1.0.0"

<<<<<<< HEAD
# TODO: Avoid a transitive unicode-ident dependency for now due to licensing.
=======
# TODO: Allowlist the Unicode-DFS-2016 license and remove the following version upper bounds.
>>>>>>> f6c336d1
syn = "1.0, < 1.0.95"
proc-macro2 = "1.0, < 1.0.39"

[dev-dependencies]
serial_test = "0.6.0"
tempfile = "3.2.0"
normalize-line-endings = "0.3.0"

[build-dependencies]
cmake = "0.1.48"
cc = "1.0"
lazy_static = "1.0"
regex = "1.0"
semver = "1.0.6"

[lib]
name = "qirlib"

[features]
llvm11-0 = ["inkwell/llvm11-0"]
llvm12-0 = ["inkwell/llvm12-0"]
llvm13-0 = ["inkwell/llvm13-0"]
llvm14-0 = ["inkwell/llvm14-0"]

# default to use llvm-sys/inkwell for llvm linking
default = ["external-llvm-linking"]
external-llvm-linking = []

# disable linking for local installation or packaging
# no-llvm-linking is marker used in the cfg checks
llvm11-0-no-llvm-linking = ["llvm11-0", "no-llvm-linking", "llvm-sys-110/disable-alltargets-init", "inkwell/llvm11-0-no-llvm-linking"]
llvm12-0-no-llvm-linking = ["llvm12-0", "no-llvm-linking", "llvm-sys-120/disable-alltargets-init", "inkwell/llvm12-0-no-llvm-linking"]
llvm13-0-no-llvm-linking = ["llvm13-0", "no-llvm-linking", "llvm-sys-130/disable-alltargets-init", "inkwell/llvm13-0-no-llvm-linking"]
llvm14-0-no-llvm-linking = ["llvm14-0", "no-llvm-linking", "llvm-sys-140/disable-alltargets-init", "inkwell/llvm14-0-no-llvm-linking"]

no-llvm-linking = []

# let qirlib do the llvm linking
# qirlib-llvm-linking is marker used in the cfg checks
llvm11-0-qirlib-llvm-linking = ["llvm11-0", "qirlib-llvm-linking", "llvm-sys-110/disable-alltargets-init", "inkwell/llvm11-0-no-llvm-linking"]
llvm12-0-qirlib-llvm-linking = ["llvm12-0", "qirlib-llvm-linking", "llvm-sys-120/disable-alltargets-init", "inkwell/llvm12-0-no-llvm-linking"]
llvm13-0-qirlib-llvm-linking = ["llvm13-0", "qirlib-llvm-linking", "llvm-sys-130/disable-alltargets-init", "inkwell/llvm13-0-no-llvm-linking"]
llvm14-0-qirlib-llvm-linking = ["llvm14-0", "qirlib-llvm-linking", "llvm-sys-140/disable-alltargets-init", "inkwell/llvm14-0-no-llvm-linking"]

qirlib-llvm-linking = []

download-llvm = []
build-llvm = []

# Dev use only for packaging LLVM builds
package-llvm = ["build-llvm", "no-llvm-linking"]<|MERGE_RESOLUTION|>--- conflicted
+++ resolved
@@ -28,11 +28,7 @@
 mut_static = "5.0.0"
 bitvec = "1.0.0"
 
-<<<<<<< HEAD
-# TODO: Avoid a transitive unicode-ident dependency for now due to licensing.
-=======
 # TODO: Allowlist the Unicode-DFS-2016 license and remove the following version upper bounds.
->>>>>>> f6c336d1
 syn = "1.0, < 1.0.95"
 proc-macro2 = "1.0, < 1.0.39"
 
