[package]
name = "qirlib"
version = "0.3.0"
edition = "2018"
license = "MIT"
description = "Base Profile QIR library"
build = "build.rs"
readme = "README.md"
homepage = "https://github.com/qir-alliance/pyqir"
repository = "https://github.com/qir-alliance/pyqir"
rust-version = "1.59"

[dependencies]
<<<<<<< HEAD
bitvec = "1.0"
inkwell = { git = "https://github.com/TheDan64/inkwell", branch = "master", default-features = false, features = ["target-x86"] }
lazy_static = "1.4"
llvm-sys-110 = { package = "llvm-sys", version = "110.0", optional = true }
llvm-sys-120 = { package = "llvm-sys", version = "120.2", optional = true }
llvm-sys-130 = { package = "llvm-sys", version = "130.0", optional = true }
llvm-sys-140 = { package = "llvm-sys", version = "140.0", optional = true }
log = "0.4"
mut_static = "5.0"
=======
# We can't reference the disable-alltargets-init feature without including
# llvm-sys as a dep, even though inkwell brings in these exact versions.
llvm-sys-110 = { package = "llvm-sys", version = "110.0.3", optional = true }
llvm-sys-120 = { package = "llvm-sys", version = "120.2.2", optional = true }
llvm-sys-130 = { package = "llvm-sys", version = "130.0.2", optional = true }
llvm-sys-140 = { package = "llvm-sys", version = "140.0.2", optional = true }

# The llvm version of inkwell is controlled through this crates features.
inkwell = { git = "https://github.com/TheDan64/inkwell", branch = "master", default-features = false, features = ["internal-getters", "target-x86"] }
log = "0.4.14"
cty = "0.2.1"
rand = "0.8.4"
base64 = "0.13.0"
lazy_static = "1.4.0"
mut_static = "5.0.0"
bitvec = "1.0.0"

# TODO: Allowlist the Unicode-DFS-2016 license and remove the following version upper bounds.
syn = "1.0, < 1.0.95"
proc-macro2 = "1.0, < 1.0.39"
>>>>>>> 2807d9d8

[dev-dependencies]
serial_test = "0.9"
tempfile = "3.3"
normalize-line-endings = "0.3"

[build-dependencies]
cmake = "0.1"
cc = "1.0"
lazy_static = "1.4"

[lib]
name = "qirlib"

[features]
llvm11-0 = ["inkwell/llvm11-0", "llvm-sys-110"]
llvm12-0 = ["inkwell/llvm12-0", "llvm-sys-120"]
llvm13-0 = ["inkwell/llvm13-0", "llvm-sys-130"]
llvm14-0 = ["inkwell/llvm14-0", "llvm-sys-140"]

# default to use llvm-sys/inkwell for llvm linking
default = ["external-llvm-linking"]
external-llvm-linking = []

# disable linking for local installation or packaging
# no-llvm-linking is marker used in the cfg checks
llvm11-0-no-llvm-linking = ["llvm11-0", "no-llvm-linking", "llvm-sys-110/disable-alltargets-init", "inkwell/llvm11-0-no-llvm-linking"]
llvm12-0-no-llvm-linking = ["llvm12-0", "no-llvm-linking", "llvm-sys-120/disable-alltargets-init", "inkwell/llvm12-0-no-llvm-linking"]
llvm13-0-no-llvm-linking = ["llvm13-0", "no-llvm-linking", "llvm-sys-130/disable-alltargets-init", "inkwell/llvm13-0-no-llvm-linking"]
llvm14-0-no-llvm-linking = ["llvm14-0", "no-llvm-linking", "llvm-sys-140/disable-alltargets-init", "inkwell/llvm14-0-no-llvm-linking"]

no-llvm-linking = []

# let qirlib do the llvm linking
# qirlib-llvm-linking is marker used in the cfg checks
llvm11-0-qirlib-llvm-linking = ["llvm11-0", "qirlib-llvm-linking", "llvm-sys-110/disable-alltargets-init", "inkwell/llvm11-0-no-llvm-linking"]
llvm12-0-qirlib-llvm-linking = ["llvm12-0", "qirlib-llvm-linking", "llvm-sys-120/disable-alltargets-init", "inkwell/llvm12-0-no-llvm-linking"]
llvm13-0-qirlib-llvm-linking = ["llvm13-0", "qirlib-llvm-linking", "llvm-sys-130/disable-alltargets-init", "inkwell/llvm13-0-no-llvm-linking"]
llvm14-0-qirlib-llvm-linking = ["llvm14-0", "qirlib-llvm-linking", "llvm-sys-140/disable-alltargets-init", "inkwell/llvm14-0-no-llvm-linking"]

qirlib-llvm-linking = []

download-llvm = []
build-llvm = []

# Dev use only for packaging LLVM builds
package-llvm = ["build-llvm", "no-llvm-linking"]<|MERGE_RESOLUTION|>--- conflicted
+++ resolved
@@ -11,9 +11,8 @@
 rust-version = "1.59"
 
 [dependencies]
-<<<<<<< HEAD
 bitvec = "1.0"
-inkwell = { git = "https://github.com/TheDan64/inkwell", branch = "master", default-features = false, features = ["target-x86"] }
+inkwell = { git = "https://github.com/TheDan64/inkwell", branch = "master", default-features = false, features = ["internal-getters", "target-x86"] }
 lazy_static = "1.4"
 llvm-sys-110 = { package = "llvm-sys", version = "110.0", optional = true }
 llvm-sys-120 = { package = "llvm-sys", version = "120.2", optional = true }
@@ -21,28 +20,6 @@
 llvm-sys-140 = { package = "llvm-sys", version = "140.0", optional = true }
 log = "0.4"
 mut_static = "5.0"
-=======
-# We can't reference the disable-alltargets-init feature without including
-# llvm-sys as a dep, even though inkwell brings in these exact versions.
-llvm-sys-110 = { package = "llvm-sys", version = "110.0.3", optional = true }
-llvm-sys-120 = { package = "llvm-sys", version = "120.2.2", optional = true }
-llvm-sys-130 = { package = "llvm-sys", version = "130.0.2", optional = true }
-llvm-sys-140 = { package = "llvm-sys", version = "140.0.2", optional = true }
-
-# The llvm version of inkwell is controlled through this crates features.
-inkwell = { git = "https://github.com/TheDan64/inkwell", branch = "master", default-features = false, features = ["internal-getters", "target-x86"] }
-log = "0.4.14"
-cty = "0.2.1"
-rand = "0.8.4"
-base64 = "0.13.0"
-lazy_static = "1.4.0"
-mut_static = "5.0.0"
-bitvec = "1.0.0"
-
-# TODO: Allowlist the Unicode-DFS-2016 license and remove the following version upper bounds.
-syn = "1.0, < 1.0.95"
-proc-macro2 = "1.0, < 1.0.39"
->>>>>>> 2807d9d8
 
 [dev-dependencies]
 serial_test = "0.9"
