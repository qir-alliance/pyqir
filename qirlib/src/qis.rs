// Copyright (c) Microsoft Corporation.
// Licensed under the MIT License.

use crate::{
    builder::{build_if, try_build_if},
    types,
    utils::{
        build_call, builder_module, controlled_gate, declare_qis, doubly_controlled_gate,
        function_type, no_param, rotation_gate, simple_gate, two_qubit_gate, Functor,
    },
};
<<<<<<< HEAD
use const_str::raw_cstr;
use llvm_sys::LLVMAttributeFunctionIndex;
=======

>>>>>>> 117c9cf3
#[allow(clippy::wildcard_imports)]
use llvm_sys::{core::*, prelude::*};

pub unsafe fn build_barrier(builder: LLVMBuilderRef) {
    build_call(
        builder,
        no_param(builder_module(builder), "barrier", Functor::Body),
        &mut [],
    );
}

pub unsafe fn build_ccx(
    builder: LLVMBuilderRef,
    control1: LLVMValueRef,
    control2: LLVMValueRef,
    qubit: LLVMValueRef,
) {
    build_call(
        builder,
        doubly_controlled_gate(builder_module(builder), "ccx"),
        &mut [control1, control2, qubit],
    );
}

pub unsafe fn build_cx(builder: LLVMBuilderRef, control: LLVMValueRef, qubit: LLVMValueRef) {
    build_call(
        builder,
        controlled_gate(builder_module(builder), "cnot"),
        &mut [control, qubit],
    );
}

pub unsafe fn build_cz(builder: LLVMBuilderRef, control: LLVMValueRef, qubit: LLVMValueRef) {
    build_call(
        builder,
        controlled_gate(builder_module(builder), "cz"),
        &mut [control, qubit],
    );
}

pub unsafe fn build_h(builder: LLVMBuilderRef, qubit: LLVMValueRef) {
    build_call(
        builder,
        simple_gate(builder_module(builder), "h", Functor::Body),
        &mut [qubit],
    );
}

pub unsafe fn build_s(builder: LLVMBuilderRef, qubit: LLVMValueRef) {
    build_call(
        builder,
        simple_gate(builder_module(builder), "s", Functor::Body),
        &mut [qubit],
    );
}

pub unsafe fn build_s_adj(builder: LLVMBuilderRef, qubit: LLVMValueRef) {
    build_call(
        builder,
        simple_gate(builder_module(builder), "s", Functor::Adjoint),
        &mut [qubit],
    );
}

pub unsafe fn build_swap(builder: LLVMBuilderRef, qubit1: LLVMValueRef, qubit2: LLVMValueRef) {
    build_call(
        builder,
        two_qubit_gate(builder_module(builder), "swap", Functor::Body),
        &mut [qubit1, qubit2],
    );
}

pub unsafe fn build_t(builder: LLVMBuilderRef, qubit: LLVMValueRef) {
    build_call(
        builder,
        simple_gate(builder_module(builder), "t", Functor::Body),
        &mut [qubit],
    );
}

pub unsafe fn build_t_adj(builder: LLVMBuilderRef, qubit: LLVMValueRef) {
    build_call(
        builder,
        simple_gate(builder_module(builder), "t", Functor::Adjoint),
        &mut [qubit],
    );
}

pub unsafe fn build_x(builder: LLVMBuilderRef, qubit: LLVMValueRef) {
    build_call(
        builder,
        simple_gate(builder_module(builder), "x", Functor::Body),
        &mut [qubit],
    );
}

pub unsafe fn build_y(builder: LLVMBuilderRef, qubit: LLVMValueRef) {
    build_call(
        builder,
        simple_gate(builder_module(builder), "y", Functor::Body),
        &mut [qubit],
    );
}

pub unsafe fn build_z(builder: LLVMBuilderRef, qubit: LLVMValueRef) {
    build_call(
        builder,
        simple_gate(builder_module(builder), "z", Functor::Body),
        &mut [qubit],
    );
}

pub unsafe fn build_rx(builder: LLVMBuilderRef, theta: LLVMValueRef, qubit: LLVMValueRef) {
    build_call(
        builder,
        rotation_gate(builder_module(builder), "rx"),
        &mut [theta, qubit],
    );
}

pub unsafe fn build_ry(builder: LLVMBuilderRef, theta: LLVMValueRef, qubit: LLVMValueRef) {
    build_call(
        builder,
        rotation_gate(builder_module(builder), "ry"),
        &mut [theta, qubit],
    );
}

pub unsafe fn build_rz(builder: LLVMBuilderRef, theta: LLVMValueRef, qubit: LLVMValueRef) {
    build_call(
        builder,
        rotation_gate(builder_module(builder), "rz"),
        &mut [theta, qubit],
    );
}

pub unsafe fn build_reset(builder: LLVMBuilderRef, qubit: LLVMValueRef) {
    build_call(
        builder,
        simple_gate(builder_module(builder), "reset", Functor::Body),
        &mut [qubit],
    );
}

pub unsafe fn build_mz(builder: LLVMBuilderRef, qubit: LLVMValueRef, result: LLVMValueRef) {
    build_call(builder, mz(builder_module(builder)), &mut [qubit, result]);
}

pub unsafe fn build_if_result(
    builder: LLVMBuilderRef,
    cond: LLVMValueRef,
    build_one: impl FnOnce(),
    build_zero: impl FnOnce(),
) {
    let bool_cond = build_read_result(builder, cond);
    build_if(builder, bool_cond, build_one, build_zero);
}

pub unsafe fn try_build_if_result<E>(
    builder: LLVMBuilderRef,
    cond: LLVMValueRef,
    build_one: impl FnOnce() -> Result<(), E>,
    build_zero: impl FnOnce() -> Result<(), E>,
) -> Result<(), E> {
    let bool_cond = build_read_result(builder, cond);
    try_build_if(builder, bool_cond, build_one, build_zero)
}

unsafe fn build_read_result(builder: LLVMBuilderRef, result: LLVMValueRef) -> LLVMValueRef {
    build_call(builder, read_result(builder_module(builder)), &mut [result])
}

unsafe fn mz(module: LLVMModuleRef) -> LLVMValueRef {
    let context = LLVMGetModuleContext(module);
    let result_type = types::result(context);
    let ty = function_type(
        LLVMVoidTypeInContext(context),
        &mut [types::qubit(context), result_type],
    );
<<<<<<< HEAD
    let function = declare(module, "mz", Functor::Body, ty);
    let attr_name = "writeonly";
    let kind_id = LLVMGetEnumAttributeKindForName(attr_name.as_ptr().cast::<i8>(), attr_name.len());
    let attr = LLVMCreateEnumAttribute(context, kind_id, 0);
    let result_param_index = 2; // indices are 1 based.
    LLVMAddAttributeAtIndex(function, result_param_index, attr);

    add_irreversible_attr(context, function);
    function
}

#[allow(clippy::cast_possible_truncation)]
unsafe fn add_irreversible_attr(context: LLVMContextRef, function: LLVMValueRef) {
    let irreversable = "irreversible";
    let irreversable_attr = LLVMCreateStringAttribute(
        context,
        irreversable.as_ptr().cast::<i8>(),
        irreversable.len() as u32,
        "".as_ptr().cast::<i8>(),
        0,
    );
    LLVMAddAttributeAtIndex(function, LLVMAttributeFunctionIndex, irreversable_attr);
=======
    declare_qis(module, "mz", Functor::Body, ty)
>>>>>>> 117c9cf3
}

unsafe fn read_result(module: LLVMModuleRef) -> LLVMValueRef {
    let context = LLVMGetModuleContext(module);
    let ty = function_type(
        LLVMInt1TypeInContext(context),
        &mut [types::result(context)],
    );
<<<<<<< HEAD
    declare(module, "read_result", Functor::Body, ty)
}

unsafe fn declare(
    module: LLVMModuleRef,
    name: &str,
    functor: Functor,
    ty: LLVMTypeRef,
) -> LLVMValueRef {
    let suffix = match functor {
        Functor::Body => "body",
        Functor::Adjoint => "adj",
    };
    let name = CString::new(format!("__quantum__qis__{name}__{suffix}")).unwrap();
    let function = LLVMGetNamedFunction(module, name.as_ptr());
    if function.is_null() {
        let function = LLVMAddFunction(module, name.as_ptr(), ty);
        LLVMSetLinkage(function, LLVMLinkage::LLVMExternalLinkage);
        function
    } else {
        function
    }
}

unsafe fn function_type(ret: LLVMTypeRef, params: &mut [LLVMTypeRef]) -> LLVMTypeRef {
    LLVMFunctionType(
        ret,
        params.as_mut_ptr(),
        params.len().try_into().unwrap(),
        0,
    )
=======
    declare_qis(module, "read_result", Functor::Body, ty)
>>>>>>> 117c9cf3
}

#[cfg(test)]
mod tests {
    use std::ptr::NonNull;

    use super::*;
    use crate::{
        tests::{assert_reference_ir, Builder, Context},
        values::{qubit, result},
    };
    use llvm_sys::{
        core::{LLVMBasicBlockAsValue, LLVMConstReal, LLVMGetTypeContext, LLVMTypeOf},
        LLVMContext,
    };

    unsafe fn builder_context(builder: LLVMBuilderRef) -> Option<NonNull<LLVMContext>> {
        let block = NonNull::new(LLVMGetInsertBlock(builder))?;
        NonNull::new(LLVMGetTypeContext(LLVMTypeOf(LLVMBasicBlockAsValue(
            block.as_ptr(),
        ))))
    }

    #[test]
    #[should_panic(expected = "The builder's position has not been set.")]
    fn builder_not_positioned() {
        unsafe {
            let context = Context::new();
            let builder = Builder::new(&context);
            build_x(builder.as_ptr(), qubit(context.as_ptr(), 0));
        }
    }

    #[test]
    fn barrier() {
        assert_reference_ir("qis/barrier", 0, 0, |builder| unsafe {
            build_barrier(builder);
        });
    }

    #[test]
    fn ccx() {
        assert_reference_ir("qis/ccx", 3, 0, |builder| unsafe {
            let context = builder_context(builder).unwrap().as_ptr();
            build_ccx(
                builder,
                qubit(context, 0),
                qubit(context, 1),
                qubit(context, 2),
            );
        });
    }

    #[test]
    fn cx() {
        assert_reference_ir("qis/cx", 2, 0, |builder| unsafe {
            let context = builder_context(builder).unwrap().as_ptr();
            build_cx(builder, qubit(context, 0), qubit(context, 1));
        });
    }

    #[test]
    fn cz() {
        assert_reference_ir("qis/cz", 2, 0, |builder| unsafe {
            let context = builder_context(builder).unwrap().as_ptr();
            build_cz(builder, qubit(context, 0), qubit(context, 1));
        });
    }

    #[test]
    fn h() {
        assert_reference_ir("qis/h", 1, 0, |builder| unsafe {
            let context = builder_context(builder).unwrap().as_ptr();
            build_h(builder, qubit(context, 0));
        });
    }

    #[test]
    fn s() {
        assert_reference_ir("qis/s", 1, 0, |builder| unsafe {
            let context = builder_context(builder).unwrap().as_ptr();
            build_s(builder, qubit(context, 0));
        });
    }

    #[test]
    fn s_adj() {
        assert_reference_ir("qis/s_adj", 1, 0, |builder| unsafe {
            let context = builder_context(builder).unwrap().as_ptr();
            build_s_adj(builder, qubit(context, 0));
        });
    }

    #[test]
    fn t() {
        assert_reference_ir("qis/t", 1, 0, |builder| unsafe {
            let context = builder_context(builder).unwrap().as_ptr();
            build_t(builder, qubit(context, 0));
        });
    }

    #[test]
    fn t_adj() {
        assert_reference_ir("qis/t_adj", 1, 0, |builder| unsafe {
            let context = builder_context(builder).unwrap().as_ptr();
            build_t_adj(builder, qubit(context, 0));
        });
    }

    #[test]
    fn x() {
        assert_reference_ir("qis/x", 1, 0, |builder| unsafe {
            let context = builder_context(builder).unwrap().as_ptr();
            build_x(builder, qubit(context, 0));
        });
    }

    #[test]
    fn y() {
        assert_reference_ir("qis/y", 1, 0, |builder| unsafe {
            let context = builder_context(builder).unwrap().as_ptr();
            build_y(builder, qubit(context, 0));
        });
    }

    #[test]
    fn z() {
        assert_reference_ir("qis/z", 1, 0, |builder| unsafe {
            let context = builder_context(builder).unwrap().as_ptr();
            build_z(builder, qubit(context, 0));
        });
    }

    #[test]
    fn rx() {
        assert_reference_ir("qis/rx", 1, 0, |builder| unsafe {
            let context = builder_context(builder).unwrap().as_ptr();
            let double = LLVMDoubleTypeInContext(context);
            build_rx(builder, LLVMConstReal(double, 0.0), qubit(context, 0));
        });
    }

    #[test]
    fn ry() {
        assert_reference_ir("qis/ry", 1, 0, |builder| unsafe {
            let context = builder_context(builder).unwrap().as_ptr();
            let double = LLVMDoubleTypeInContext(context);
            build_ry(builder, LLVMConstReal(double, 0.0), qubit(context, 0));
        });
    }

    #[test]
    fn rz() {
        assert_reference_ir("qis/rz", 1, 0, |builder| unsafe {
            let context = builder_context(builder).unwrap().as_ptr();
            let double = LLVMDoubleTypeInContext(context);
            build_rz(builder, LLVMConstReal(double, 0.0), qubit(context, 0));
        });
    }

    #[test]
    fn reset() {
        assert_reference_ir("qis/reset", 1, 0, |builder| unsafe {
            let context = builder_context(builder).unwrap().as_ptr();
            build_reset(builder, qubit(context, 0));
        });
    }

    #[test]
    fn mz() {
        assert_reference_ir("qis/mz", 1, 1, |builder| unsafe {
            let context = builder_context(builder).unwrap().as_ptr();
            build_mz(builder, qubit(context, 0), result(context, 0));
        });
    }

    #[test]
    fn read_result() {
        assert_reference_ir("qis/read_result", 1, 1, |builder| unsafe {
            let context = builder_context(builder).unwrap().as_ptr();
            build_read_result(builder, result(context, 0));
        });
    }

    #[test]
    fn swap() {
        assert_reference_ir("qis/swap", 2, 0, |builder| unsafe {
            let context = builder_context(builder).unwrap().as_ptr();
            build_swap(builder, qubit(context, 0), qubit(context, 1));
        });
    }

    #[test]
    fn empty_if() {
        assert_reference_ir("qis/empty_if", 1, 1, |builder| unsafe {
            let context = builder_context(builder).unwrap().as_ptr();
            build_mz(builder, qubit(context, 0), result(context, 0));
            build_if_result(builder, result(context, 0), || (), || ());
        });
    }

    #[test]
    fn if_then() {
        assert_reference_ir("qis/if_then", 1, 1, |builder| unsafe {
            let context = builder_context(builder).unwrap().as_ptr();
            build_mz(builder, qubit(context, 0), result(context, 0));
            build_if_result(
                builder,
                result(context, 0),
                || build_x(builder, qubit(context, 0)),
                || (),
            );
        });
    }

    #[test]
    fn if_else() {
        assert_reference_ir("qis/if_else", 1, 1, |builder| unsafe {
            let context = builder_context(builder).unwrap().as_ptr();
            build_mz(builder, qubit(context, 0), result(context, 0));
            build_if_result(
                builder,
                result(context, 0),
                || (),
                || build_x(builder, qubit(context, 0)),
            );
        });
    }

    #[test]
    fn if_then_continue() {
        assert_reference_ir("qis/if_then_continue", 1, 1, |builder| unsafe {
            let context = builder_context(builder).unwrap().as_ptr();
            build_mz(builder, qubit(context, 0), result(context, 0));
            build_if_result(
                builder,
                result(context, 0),
                || build_x(builder, qubit(context, 0)),
                || (),
            );
            build_h(builder, qubit(context, 0));
        });
    }

    #[test]
    fn if_else_continue() {
        assert_reference_ir("qis/if_else_continue", 1, 1, |builder| unsafe {
            let context = builder_context(builder).unwrap().as_ptr();
            build_mz(builder, qubit(context, 0), result(context, 0));
            build_if_result(
                builder,
                result(context, 0),
                || (),
                || build_x(builder, qubit(context, 0)),
            );
            build_h(builder, qubit(context, 0));
        });
    }

    #[test]
    fn if_then_else_continue() {
        assert_reference_ir("qis/if_then_else_continue", 1, 1, |builder| unsafe {
            let context = builder_context(builder).unwrap().as_ptr();
            build_mz(builder, qubit(context, 0), result(context, 0));
            build_if_result(
                builder,
                result(context, 0),
                || build_x(builder, qubit(context, 0)),
                || build_y(builder, qubit(context, 0)),
            );
            build_h(builder, qubit(context, 0));
        });
    }

    #[test]
    fn if_then_then() {
        assert_reference_ir("qis/if_then_then", 1, 2, |builder| unsafe {
            let context = builder_context(builder).unwrap().as_ptr();
            build_mz(builder, qubit(context, 0), result(context, 0));
            build_mz(builder, qubit(context, 0), result(context, 1));
            build_if_result(
                builder,
                result(context, 0),
                || {
                    build_if_result(
                        builder,
                        result(context, 1),
                        || build_x(builder, qubit(context, 0)),
                        || (),
                    );
                },
                || (),
            );
        });
    }

    #[test]
    fn if_else_else() {
        assert_reference_ir("qis/if_else_else", 1, 2, |builder| unsafe {
            let context = builder_context(builder).unwrap().as_ptr();
            build_mz(builder, qubit(context, 0), result(context, 0));
            build_mz(builder, qubit(context, 0), result(context, 1));
            build_if_result(
                builder,
                result(context, 0),
                || (),
                || {
                    build_if_result(
                        builder,
                        result(context, 1),
                        || (),
                        || build_x(builder, qubit(context, 0)),
                    );
                },
            );
        });
    }

    #[test]
    fn if_then_else() {
        assert_reference_ir("qis/if_then_else", 1, 2, |builder| unsafe {
            let context = builder_context(builder).unwrap().as_ptr();
            build_mz(builder, qubit(context, 0), result(context, 0));
            build_mz(builder, qubit(context, 0), result(context, 1));
            build_if_result(
                builder,
                result(context, 0),
                || {
                    build_if_result(
                        builder,
                        result(context, 1),
                        || (),
                        || build_x(builder, qubit(context, 0)),
                    );
                },
                || (),
            );
        });
    }

    #[test]
    fn if_else_then() {
        assert_reference_ir("qis/if_else_then", 1, 2, |builder| unsafe {
            let context = builder_context(builder).unwrap().as_ptr();
            build_mz(builder, qubit(context, 0), result(context, 0));
            build_mz(builder, qubit(context, 0), result(context, 1));
            build_if_result(
                builder,
                result(context, 0),
                || (),
                || {
                    build_if_result(
                        builder,
                        result(context, 1),
                        || build_x(builder, qubit(context, 0)),
                        || (),
                    );
                },
            );
        });
    }

    #[test]
    fn if_unmeasured_result() {
        assert_reference_ir("qis/if_unmeasured_result", 1, 1, |builder| unsafe {
            let context = builder_context(builder).unwrap().as_ptr();
            build_if_result(
                builder,
                result(context, 0),
                || build_x(builder, qubit(context, 0)),
                || build_h(builder, qubit(context, 0)),
            );
        });
    }
}<|MERGE_RESOLUTION|>--- conflicted
+++ resolved
@@ -9,12 +9,10 @@
         function_type, no_param, rotation_gate, simple_gate, two_qubit_gate, Functor,
     },
 };
-<<<<<<< HEAD
+
 use const_str::raw_cstr;
 use llvm_sys::LLVMAttributeFunctionIndex;
-=======
-
->>>>>>> 117c9cf3
+
 #[allow(clippy::wildcard_imports)]
 use llvm_sys::{core::*, prelude::*};
 
@@ -194,8 +192,8 @@
         LLVMVoidTypeInContext(context),
         &mut [types::qubit(context), result_type],
     );
-<<<<<<< HEAD
-    let function = declare(module, "mz", Functor::Body, ty);
+
+    let function = declare_qis(module, "mz", Functor::Body, ty);
     let attr_name = "writeonly";
     let kind_id = LLVMGetEnumAttributeKindForName(attr_name.as_ptr().cast::<i8>(), attr_name.len());
     let attr = LLVMCreateEnumAttribute(context, kind_id, 0);
@@ -217,9 +215,6 @@
         0,
     );
     LLVMAddAttributeAtIndex(function, LLVMAttributeFunctionIndex, irreversable_attr);
-=======
-    declare_qis(module, "mz", Functor::Body, ty)
->>>>>>> 117c9cf3
 }
 
 unsafe fn read_result(module: LLVMModuleRef) -> LLVMValueRef {
@@ -228,41 +223,7 @@
         LLVMInt1TypeInContext(context),
         &mut [types::result(context)],
     );
-<<<<<<< HEAD
-    declare(module, "read_result", Functor::Body, ty)
-}
-
-unsafe fn declare(
-    module: LLVMModuleRef,
-    name: &str,
-    functor: Functor,
-    ty: LLVMTypeRef,
-) -> LLVMValueRef {
-    let suffix = match functor {
-        Functor::Body => "body",
-        Functor::Adjoint => "adj",
-    };
-    let name = CString::new(format!("__quantum__qis__{name}__{suffix}")).unwrap();
-    let function = LLVMGetNamedFunction(module, name.as_ptr());
-    if function.is_null() {
-        let function = LLVMAddFunction(module, name.as_ptr(), ty);
-        LLVMSetLinkage(function, LLVMLinkage::LLVMExternalLinkage);
-        function
-    } else {
-        function
-    }
-}
-
-unsafe fn function_type(ret: LLVMTypeRef, params: &mut [LLVMTypeRef]) -> LLVMTypeRef {
-    LLVMFunctionType(
-        ret,
-        params.as_mut_ptr(),
-        params.len().try_into().unwrap(),
-        0,
-    )
-=======
     declare_qis(module, "read_result", Functor::Body, ty)
->>>>>>> 117c9cf3
 }
 
 #[cfg(test)]
