// Copyright (c) Microsoft Corporation.
// Licensed under the MIT License.

use crate::{
    builder::{build_if, try_build_if},
    types,
};
<<<<<<< HEAD
use inkwell::{
    builder::Builder,
    values::{FloatValue, PointerValue},
    LLVMReference,
};
use libc::c_uint;
use llvm_sys::{
    core::{
        LLVMAddAttributeAtIndex, LLVMAddFunction, LLVMBuildCall, LLVMCreateStringAttribute,
        LLVMCreateTypeAttribute, LLVMDoubleTypeInContext, LLVMFunctionType,
        LLVMGetBasicBlockParent, LLVMGetEnumAttributeKindForName, LLVMGetGlobalParent,
        LLVMGetInsertBlock, LLVMGetModuleContext, LLVMGetNamedFunction, LLVMInt1TypeInContext,
        LLVMSetLinkage, LLVMVoidTypeInContext,
    },
    prelude::*,
    LLVMAttributeFunctionIndex, LLVMAttributeReturnIndex, LLVMLinkage,
};
use std::{ffi::CString, ptr::NonNull};

pub enum AttributeIndex {
    Return,
    Param(u32),
    Function,
}

impl From<AttributeIndex> for u32 {
    fn from(index: AttributeIndex) -> u32 {
        match index {
            AttributeIndex::Return => LLVMAttributeReturnIndex,
            AttributeIndex::Function => LLVMAttributeFunctionIndex,
            AttributeIndex::Param(param) => param + 1,
        }
    }
}

pub trait BuilderExt<'ctx> {
    fn build_barrier(&self);

    fn build_ccx(&self, control1: PointerValue, control2: PointerValue, qubit: PointerValue);

    fn build_cx(&self, control: PointerValue, qubit: PointerValue);

    fn build_cz(&self, control: PointerValue, qubit: PointerValue);

    fn build_h(&self, qubit: PointerValue);

    fn build_s(&self, qubit: PointerValue);

    fn build_s_adj(&self, qubit: PointerValue);

    fn build_swap(&self, qubit1: PointerValue, qubit2: PointerValue);

    fn build_t(&self, qubit: PointerValue);

    fn build_t_adj(&self, qubit: PointerValue);

    fn build_x(&self, qubit: PointerValue);

    fn build_y(&self, qubit: PointerValue);

    fn build_z(&self, qubit: PointerValue);

    fn build_rx(&self, theta: FloatValue, qubit: PointerValue);

    fn build_ry(&self, theta: FloatValue, qubit: PointerValue);

    fn build_rz(&self, theta: FloatValue, qubit: PointerValue);

    fn build_reset(&self, qubit: PointerValue);

    fn build_mz(&self, qubit: PointerValue, result: PointerValue);

    fn build_if_result(
        &self,
        cond: PointerValue<'ctx>,
        build_one: impl FnOnce(),
        build_zero: impl FnOnce(),
=======
use const_str::raw_cstr;
#[allow(clippy::wildcard_imports)]
use llvm_sys::{core::*, prelude::*, LLVMLinkage};
use std::{ffi::CString, ptr::NonNull};

pub unsafe fn build_cx(builder: LLVMBuilderRef, control: LLVMValueRef, qubit: LLVMValueRef) {
    build_call(
        builder,
        controlled_gate(builder_module(builder), "cnot"),
        &mut [control, qubit],
>>>>>>> e85fac43
    );
}

<<<<<<< HEAD
impl<'ctx> BuilderExt<'ctx> for Builder<'ctx> {
    fn build_barrier(&self) {
        unsafe {
            build_call(
                self.get_ref(),
                no_param(builder_module(self.get_ref()), "barrier", Functor::Body),
                &mut [],
            );
        }
    }

    fn build_ccx(&self, control1: PointerValue, control2: PointerValue, qubit: PointerValue) {
        unsafe {
            build_call(
                self.get_ref(),
                doubly_controlled_gate(builder_module(self.get_ref()), "ccx"),
                &mut [control1.get_ref(), control2.get_ref(), qubit.get_ref()],
            );
        }
    }

    fn build_cx(&self, control: PointerValue, qubit: PointerValue) {
        unsafe {
            build_call(
                self.get_ref(),
                controlled_gate(builder_module(self.get_ref()), "cnot"),
                &mut [control.get_ref(), qubit.get_ref()],
            );
        }
    }

    fn build_cz(&self, control: PointerValue, qubit: PointerValue) {
        unsafe {
            build_call(
                self.get_ref(),
                controlled_gate(builder_module(self.get_ref()), "cz"),
                &mut [control.get_ref(), qubit.get_ref()],
            );
        }
    }
=======
pub unsafe fn build_cz(builder: LLVMBuilderRef, control: LLVMValueRef, qubit: LLVMValueRef) {
    build_call(
        builder,
        controlled_gate(builder_module(builder), "cz"),
        &mut [control, qubit],
    );
}
>>>>>>> e85fac43

pub unsafe fn build_h(builder: LLVMBuilderRef, qubit: LLVMValueRef) {
    build_call(
        builder,
        simple_gate(builder_module(builder), "h", Functor::Body),
        &mut [qubit],
    );
}

pub unsafe fn build_s(builder: LLVMBuilderRef, qubit: LLVMValueRef) {
    build_call(
        builder,
        simple_gate(builder_module(builder), "s", Functor::Body),
        &mut [qubit],
    );
}

pub unsafe fn build_s_adj(builder: LLVMBuilderRef, qubit: LLVMValueRef) {
    build_call(
        builder,
        simple_gate(builder_module(builder), "s", Functor::Adjoint),
        &mut [qubit],
    );
}

<<<<<<< HEAD
    fn build_swap(&self, qubit1: PointerValue, qubit2: PointerValue) {
        unsafe {
            build_call(
                self.get_ref(),
                two_qubit_gate(builder_module(self.get_ref()), "swap", Functor::Body),
                &mut [qubit1.get_ref(), qubit2.get_ref()],
            );
        }
    }

    fn build_t(&self, qubit: PointerValue) {
        unsafe {
            build_call(
                self.get_ref(),
                simple_gate(builder_module(self.get_ref()), "t", Functor::Body),
                &mut [qubit.get_ref()],
            );
        }
    }
=======
pub unsafe fn build_t(builder: LLVMBuilderRef, qubit: LLVMValueRef) {
    build_call(
        builder,
        simple_gate(builder_module(builder), "t", Functor::Body),
        &mut [qubit],
    );
}
>>>>>>> e85fac43

pub unsafe fn build_t_adj(builder: LLVMBuilderRef, qubit: LLVMValueRef) {
    build_call(
        builder,
        simple_gate(builder_module(builder), "t", Functor::Adjoint),
        &mut [qubit],
    );
}

pub unsafe fn build_x(builder: LLVMBuilderRef, qubit: LLVMValueRef) {
    build_call(
        builder,
        simple_gate(builder_module(builder), "x", Functor::Body),
        &mut [qubit],
    );
}

pub unsafe fn build_y(builder: LLVMBuilderRef, qubit: LLVMValueRef) {
    build_call(
        builder,
        simple_gate(builder_module(builder), "y", Functor::Body),
        &mut [qubit],
    );
}

pub unsafe fn build_z(builder: LLVMBuilderRef, qubit: LLVMValueRef) {
    build_call(
        builder,
        simple_gate(builder_module(builder), "z", Functor::Body),
        &mut [qubit],
    );
}

pub unsafe fn build_rx(builder: LLVMBuilderRef, theta: LLVMValueRef, qubit: LLVMValueRef) {
    build_call(
        builder,
        rotation_gate(builder_module(builder), "rx"),
        &mut [theta, qubit],
    );
}

pub unsafe fn build_ry(builder: LLVMBuilderRef, theta: LLVMValueRef, qubit: LLVMValueRef) {
    build_call(
        builder,
        rotation_gate(builder_module(builder), "ry"),
        &mut [theta, qubit],
    );
}

pub unsafe fn build_rz(builder: LLVMBuilderRef, theta: LLVMValueRef, qubit: LLVMValueRef) {
    build_call(
        builder,
        rotation_gate(builder_module(builder), "rz"),
        &mut [theta, qubit],
    );
}

pub unsafe fn build_reset(builder: LLVMBuilderRef, qubit: LLVMValueRef) {
    build_call(
        builder,
        simple_gate(builder_module(builder), "reset", Functor::Body),
        &mut [qubit],
    );
}

pub unsafe fn build_mz(builder: LLVMBuilderRef, qubit: LLVMValueRef, result: LLVMValueRef) {
    build_call(builder, mz(builder_module(builder)), &mut [qubit, result]);
}

pub unsafe fn build_if_result(
    builder: LLVMBuilderRef,
    cond: LLVMValueRef,
    build_one: impl FnOnce(),
    build_zero: impl FnOnce(),
) {
    let bool_cond = build_read_result(builder, cond);
    build_if(builder, bool_cond, build_one, build_zero);
}

pub unsafe fn try_build_if_result<E>(
    builder: LLVMBuilderRef,
    cond: LLVMValueRef,
    build_one: impl FnOnce() -> Result<(), E>,
    build_zero: impl FnOnce() -> Result<(), E>,
) -> Result<(), E> {
    let bool_cond = build_read_result(builder, cond);
    try_build_if(builder, bool_cond, build_one, build_zero)
}

#[derive(Clone, Copy)]
enum Functor {
    Body,
    Adjoint,
}

unsafe fn build_read_result(builder: LLVMBuilderRef, result: LLVMValueRef) -> LLVMValueRef {
    build_call(builder, read_result(builder_module(builder)), &mut [result])
}

pub(crate) unsafe fn build_call(
    builder: LLVMBuilderRef,
    function: LLVMValueRef,
    args: &mut [LLVMValueRef],
) -> LLVMValueRef {
    LLVMBuildCall(
        builder,
        function,
        args.as_mut_ptr(),
        args.len().try_into().unwrap(),
        raw_cstr!(""),
    )
}

pub(crate) unsafe fn builder_module(builder: LLVMBuilderRef) -> LLVMModuleRef {
    NonNull::new(LLVMGetInsertBlock(builder))
        .and_then(|b| NonNull::new(LLVMGetBasicBlockParent(b.as_ptr())))
        .and_then(|v| NonNull::new(LLVMGetGlobalParent(v.as_ptr())))
        .expect("The builder's position has not been set.")
        .as_ptr()
}

unsafe fn no_param(module: LLVMModuleRef, name: &str, functor: Functor) -> LLVMValueRef {
    let context = LLVMGetModuleContext(module);
    let ty = function_type(LLVMVoidTypeInContext(context), &mut []);
    declare(module, name, functor, ty)
}

unsafe fn simple_gate(module: LLVMModuleRef, name: &str, functor: Functor) -> LLVMValueRef {
    let context = LLVMGetModuleContext(module);
    let ty = function_type(LLVMVoidTypeInContext(context), &mut [types::qubit(context)]);
    declare(module, name, functor, ty)
}

unsafe fn two_qubit_gate(module: LLVMModuleRef, name: &str, functor: Functor) -> LLVMValueRef {
    let context = LLVMGetModuleContext(module);
    let ty = function_type(
        LLVMVoidTypeInContext(context),
        &mut [
            types::qubit_unchecked(context),
            types::qubit_unchecked(context),
        ],
    );
    declare(module, name, functor, ty)
}

unsafe fn controlled_gate(module: LLVMModuleRef, name: &str) -> LLVMValueRef {
    let context = LLVMGetModuleContext(module);
    let qubit = types::qubit(context);
    let ty = function_type(LLVMVoidTypeInContext(context), &mut [qubit, qubit]);
    declare(module, name, Functor::Body, ty)
}

unsafe fn doubly_controlled_gate(module: LLVMModuleRef, name: &str) -> LLVMValueRef {
    let context = LLVMGetModuleContext(module);
    let qubit = types::qubit_unchecked(context);
    let ty = function_type(LLVMVoidTypeInContext(context), &mut [qubit, qubit, qubit]);
    declare(module, name, Functor::Body, ty)
}

unsafe fn rotation_gate(module: LLVMModuleRef, name: &str) -> LLVMValueRef {
    let context = LLVMGetModuleContext(module);
    let ty = function_type(
        LLVMVoidTypeInContext(context),
        &mut [LLVMDoubleTypeInContext(context), types::qubit(context)],
    );
    declare(module, name, Functor::Body, ty)
}

unsafe fn mz(module: LLVMModuleRef) -> LLVMValueRef {
    let context = LLVMGetModuleContext(module);
    let result_type = types::result_unchecked(context);
    let ty = function_type(
        LLVMVoidTypeInContext(context),
<<<<<<< HEAD
        &mut [types::qubit_unchecked(context), result_type],
    );
    let function = declare(module, "mz", Functor::Body, ty);
    let attr_name = "writeonly";
    let kind_id = LLVMGetEnumAttributeKindForName(attr_name.as_ptr().cast::<i8>(), attr_name.len());
    let attr = LLVMCreateTypeAttribute(context, kind_id, result_type);
    LLVMAddAttributeAtIndex(function, AttributeIndex::Param(1).into(), attr);

    add_irreversible_attr(context, function);
    function
}

#[allow(clippy::cast_possible_truncation)]
unsafe fn add_irreversible_attr(context: LLVMContextRef, function: LLVMValueRef) {
    let irreversable = "irreversible";
    let irreversable_attr = LLVMCreateStringAttribute(
        context,
        irreversable.as_ptr().cast::<i8>(),
        irreversable.len() as u32,
        "".as_ptr().cast::<i8>(),
        0,
=======
        &mut [types::qubit(context), types::result(context)],
>>>>>>> e85fac43
    );
    LLVMAddAttributeAtIndex(function, AttributeIndex::Function.into(), irreversable_attr);
}

unsafe fn read_result(module: LLVMModuleRef) -> LLVMValueRef {
    let context = LLVMGetModuleContext(module);
    let ty = function_type(
        LLVMInt1TypeInContext(context),
        &mut [types::result(context)],
    );
    declare(module, "read_result", Functor::Body, ty)
}

unsafe fn declare(
    module: LLVMModuleRef,
    name: &str,
    functor: Functor,
    ty: LLVMTypeRef,
) -> LLVMValueRef {
    let suffix = match functor {
        Functor::Body => "body",
        Functor::Adjoint => "adj",
    };
<<<<<<< HEAD
    let name = CString::new(format!("__quantum__qis__{name}__{suffix}"))
        .expect("Could not create QIS declaration from name/suffix");
    let function = LLVMGetNamedFunction(module, name.as_ptr().cast());
=======
    let name = CString::new(format!("__quantum__qis__{}__{}", name, suffix)).unwrap();
    let function = LLVMGetNamedFunction(module, name.as_ptr());
>>>>>>> e85fac43
    if function.is_null() {
        let function = LLVMAddFunction(module, name.as_ptr(), ty);
        LLVMSetLinkage(function, LLVMLinkage::LLVMExternalLinkage);
        function
    } else {
        function
    }
}

pub(crate) unsafe fn function_type(ret: LLVMTypeRef, params: &mut [LLVMTypeRef]) -> LLVMTypeRef {
    LLVMFunctionType(
        ret,
        params.as_mut_ptr(),
        params.len().try_into().unwrap(),
        0,
    )
}

#[cfg(test)]
mod tests {
    use super::*;
    use crate::{
        tests::{assert_reference_ir, Builder, Context},
        values::{qubit, result},
    };
    use llvm_sys::{
        core::{LLVMBasicBlockAsValue, LLVMConstReal, LLVMGetTypeContext, LLVMTypeOf},
        LLVMContext,
    };

    unsafe fn builder_context(builder: LLVMBuilderRef) -> Option<NonNull<LLVMContext>> {
        let block = NonNull::new(LLVMGetInsertBlock(builder))?;
        NonNull::new(LLVMGetTypeContext(LLVMTypeOf(LLVMBasicBlockAsValue(
            block.as_ptr(),
        ))))
    }

    #[test]
    #[should_panic(expected = "The builder's position has not been set.")]
    fn builder_not_positioned() {
        unsafe {
            let context = Context::new();
            let builder = Builder::new(&context);
            build_x(builder.as_ptr(), qubit(context.as_ptr(), 0));
        }
    }

    #[test]
<<<<<<< HEAD
    fn ccx() -> Result<(), String> {
        assert_reference_ir("qis/ccx", 3, 0, |builder| {
            let context = builder.get_insert_block().unwrap().get_context();
            builder.build_ccx(qubit(&context, 0), qubit(&context, 1), qubit(&context, 2));
        })
    }

    #[test]
    fn cx() -> Result<(), String> {
        assert_reference_ir("qis/cx", 2, 0, |builder| {
            let context = builder.get_insert_block().unwrap().get_context();
            builder.build_cx(qubit(&context, 0), qubit(&context, 1));
        })
=======
    fn cx() {
        assert_reference_ir("qis/cx", 2, 0, |builder| unsafe {
            let context = builder_context(builder).unwrap().as_ptr();
            build_cx(builder, qubit(context, 0), qubit(context, 1));
        });
>>>>>>> e85fac43
    }

    #[test]
    fn cz() {
        assert_reference_ir("qis/cz", 2, 0, |builder| unsafe {
            let context = builder_context(builder).unwrap().as_ptr();
            build_cz(builder, qubit(context, 0), qubit(context, 1));
        });
    }

    #[test]
    fn h() {
        assert_reference_ir("qis/h", 1, 0, |builder| unsafe {
            let context = builder_context(builder).unwrap().as_ptr();
            build_h(builder, qubit(context, 0));
        });
    }

    #[test]
    fn s() {
        assert_reference_ir("qis/s", 1, 0, |builder| unsafe {
            let context = builder_context(builder).unwrap().as_ptr();
            build_s(builder, qubit(context, 0));
        });
    }

    #[test]
    fn s_adj() {
        assert_reference_ir("qis/s_adj", 1, 0, |builder| unsafe {
            let context = builder_context(builder).unwrap().as_ptr();
            build_s_adj(builder, qubit(context, 0));
        });
    }

    #[test]
    fn t() {
        assert_reference_ir("qis/t", 1, 0, |builder| unsafe {
            let context = builder_context(builder).unwrap().as_ptr();
            build_t(builder, qubit(context, 0));
        });
    }

    #[test]
    fn t_adj() {
        assert_reference_ir("qis/t_adj", 1, 0, |builder| unsafe {
            let context = builder_context(builder).unwrap().as_ptr();
            build_t_adj(builder, qubit(context, 0));
        });
    }

    #[test]
    fn x() {
        assert_reference_ir("qis/x", 1, 0, |builder| unsafe {
            let context = builder_context(builder).unwrap().as_ptr();
            build_x(builder, qubit(context, 0));
        });
    }

    #[test]
    fn y() {
        assert_reference_ir("qis/y", 1, 0, |builder| unsafe {
            let context = builder_context(builder).unwrap().as_ptr();
            build_y(builder, qubit(context, 0));
        });
    }

    #[test]
    fn z() {
        assert_reference_ir("qis/z", 1, 0, |builder| unsafe {
            let context = builder_context(builder).unwrap().as_ptr();
            build_z(builder, qubit(context, 0));
        });
    }

    #[test]
    fn rx() {
        assert_reference_ir("qis/rx", 1, 0, |builder| unsafe {
            let context = builder_context(builder).unwrap().as_ptr();
            let double = LLVMDoubleTypeInContext(context);
            build_rx(builder, LLVMConstReal(double, 0.0), qubit(context, 0));
        });
    }

    #[test]
    fn ry() {
        assert_reference_ir("qis/ry", 1, 0, |builder| unsafe {
            let context = builder_context(builder).unwrap().as_ptr();
            let double = LLVMDoubleTypeInContext(context);
            build_ry(builder, LLVMConstReal(double, 0.0), qubit(context, 0));
        });
    }

    #[test]
    fn rz() {
        assert_reference_ir("qis/rz", 1, 0, |builder| unsafe {
            let context = builder_context(builder).unwrap().as_ptr();
            let double = LLVMDoubleTypeInContext(context);
            build_rz(builder, LLVMConstReal(double, 0.0), qubit(context, 0));
        });
    }

    #[test]
    fn reset() {
        assert_reference_ir("qis/reset", 1, 0, |builder| unsafe {
            let context = builder_context(builder).unwrap().as_ptr();
            build_reset(builder, qubit(context, 0));
        });
    }

    #[test]
    fn mz() {
        assert_reference_ir("qis/mz", 1, 1, |builder| unsafe {
            let context = builder_context(builder).unwrap().as_ptr();
            build_mz(builder, qubit(context, 0), result(context, 0));
        });
    }

    #[test]
    fn read_result() {
        assert_reference_ir("qis/read_result", 1, 1, |builder| unsafe {
            let context = builder_context(builder).unwrap().as_ptr();
            build_read_result(builder, result(context, 0));
        });
    }

    #[test]
<<<<<<< HEAD
    fn swap() -> Result<(), String> {
        assert_reference_ir("qis/swap", 2, 0, |builder| {
            let context = builder.get_insert_block().unwrap().get_context();
            builder.build_swap(qubit(&context, 0), qubit(&context, 1));
        })
    }

    #[test]
    fn empty_if() -> Result<(), String> {
        assert_reference_ir("qis/empty_if", 1, 1, |builder| {
            let context = builder.get_insert_block().unwrap().get_context();
            builder.build_mz(qubit(&context, 0), result(&context, 0));
            builder.build_if_result(result(&context, 0), || (), || ());
        })
=======
    fn empty_if() {
        assert_reference_ir("qis/empty_if", 1, 1, |builder| unsafe {
            let context = builder_context(builder).unwrap().as_ptr();
            build_mz(builder, qubit(context, 0), result(context, 0));
            build_if_result(builder, result(context, 0), || (), || ());
        });
>>>>>>> e85fac43
    }

    #[test]
    fn if_then() {
        assert_reference_ir("qis/if_then", 1, 1, |builder| unsafe {
            let context = builder_context(builder).unwrap().as_ptr();
            build_mz(builder, qubit(context, 0), result(context, 0));
            build_if_result(
                builder,
                result(context, 0),
                || build_x(builder, qubit(context, 0)),
                || (),
            );
        });
    }

    #[test]
    fn if_else() {
        assert_reference_ir("qis/if_else", 1, 1, |builder| unsafe {
            let context = builder_context(builder).unwrap().as_ptr();
            build_mz(builder, qubit(context, 0), result(context, 0));
            build_if_result(
                builder,
                result(context, 0),
                || (),
                || build_x(builder, qubit(context, 0)),
            );
        });
    }

    #[test]
    fn if_then_continue() {
        assert_reference_ir("qis/if_then_continue", 1, 1, |builder| unsafe {
            let context = builder_context(builder).unwrap().as_ptr();
            build_mz(builder, qubit(context, 0), result(context, 0));
            build_if_result(
                builder,
                result(context, 0),
                || build_x(builder, qubit(context, 0)),
                || (),
            );
            build_h(builder, qubit(context, 0));
        });
    }

    #[test]
    fn if_else_continue() {
        assert_reference_ir("qis/if_else_continue", 1, 1, |builder| unsafe {
            let context = builder_context(builder).unwrap().as_ptr();
            build_mz(builder, qubit(context, 0), result(context, 0));
            build_if_result(
                builder,
                result(context, 0),
                || (),
                || build_x(builder, qubit(context, 0)),
            );
            build_h(builder, qubit(context, 0));
        });
    }

    #[test]
    fn if_then_else_continue() {
        assert_reference_ir("qis/if_then_else_continue", 1, 1, |builder| unsafe {
            let context = builder_context(builder).unwrap().as_ptr();
            build_mz(builder, qubit(context, 0), result(context, 0));
            build_if_result(
                builder,
                result(context, 0),
                || build_x(builder, qubit(context, 0)),
                || build_y(builder, qubit(context, 0)),
            );
            build_h(builder, qubit(context, 0));
        });
    }

    #[test]
    fn if_then_then() {
        assert_reference_ir("qis/if_then_then", 1, 2, |builder| unsafe {
            let context = builder_context(builder).unwrap().as_ptr();
            build_mz(builder, qubit(context, 0), result(context, 0));
            build_mz(builder, qubit(context, 0), result(context, 1));
            build_if_result(
                builder,
                result(context, 0),
                || {
                    build_if_result(
                        builder,
                        result(context, 1),
                        || build_x(builder, qubit(context, 0)),
                        || (),
                    );
                },
                || (),
            );
        });
    }

    #[test]
    fn if_else_else() {
        assert_reference_ir("qis/if_else_else", 1, 2, |builder| unsafe {
            let context = builder_context(builder).unwrap().as_ptr();
            build_mz(builder, qubit(context, 0), result(context, 0));
            build_mz(builder, qubit(context, 0), result(context, 1));
            build_if_result(
                builder,
                result(context, 0),
                || (),
                || {
                    build_if_result(
                        builder,
                        result(context, 1),
                        || (),
                        || build_x(builder, qubit(context, 0)),
                    );
                },
            );
        });
    }

    #[test]
    fn if_then_else() {
        assert_reference_ir("qis/if_then_else", 1, 2, |builder| unsafe {
            let context = builder_context(builder).unwrap().as_ptr();
            build_mz(builder, qubit(context, 0), result(context, 0));
            build_mz(builder, qubit(context, 0), result(context, 1));
            build_if_result(
                builder,
                result(context, 0),
                || {
                    build_if_result(
                        builder,
                        result(context, 1),
                        || (),
                        || build_x(builder, qubit(context, 0)),
                    );
                },
                || (),
            );
        });
    }

    #[test]
    fn if_else_then() {
        assert_reference_ir("qis/if_else_then", 1, 2, |builder| unsafe {
            let context = builder_context(builder).unwrap().as_ptr();
            build_mz(builder, qubit(context, 0), result(context, 0));
            build_mz(builder, qubit(context, 0), result(context, 1));
            build_if_result(
                builder,
                result(context, 0),
                || (),
                || {
                    build_if_result(
                        builder,
                        result(context, 1),
                        || build_x(builder, qubit(context, 0)),
                        || (),
                    );
                },
            );
        });
    }

    #[test]
    fn if_unmeasured_result() {
        assert_reference_ir("qis/if_unmeasured_result", 1, 1, |builder| unsafe {
            let context = builder_context(builder).unwrap().as_ptr();
            build_if_result(
                builder,
                result(context, 0),
                || build_x(builder, qubit(context, 0)),
                || build_h(builder, qubit(context, 0)),
            );
        });
    }
}<|MERGE_RESOLUTION|>--- conflicted
+++ resolved
@@ -5,141 +5,41 @@
     builder::{build_if, try_build_if},
     types,
 };
-<<<<<<< HEAD
-use inkwell::{
-    builder::Builder,
-    values::{FloatValue, PointerValue},
-    LLVMReference,
-};
-use libc::c_uint;
-use llvm_sys::{
-    core::{
-        LLVMAddAttributeAtIndex, LLVMAddFunction, LLVMBuildCall, LLVMCreateStringAttribute,
-        LLVMCreateTypeAttribute, LLVMDoubleTypeInContext, LLVMFunctionType,
-        LLVMGetBasicBlockParent, LLVMGetEnumAttributeKindForName, LLVMGetGlobalParent,
-        LLVMGetInsertBlock, LLVMGetModuleContext, LLVMGetNamedFunction, LLVMInt1TypeInContext,
-        LLVMSetLinkage, LLVMVoidTypeInContext,
-    },
-    prelude::*,
-    LLVMAttributeFunctionIndex, LLVMAttributeReturnIndex, LLVMLinkage,
-};
-use std::{ffi::CString, ptr::NonNull};
-
-pub enum AttributeIndex {
-    Return,
-    Param(u32),
-    Function,
-}
-
-impl From<AttributeIndex> for u32 {
-    fn from(index: AttributeIndex) -> u32 {
-        match index {
-            AttributeIndex::Return => LLVMAttributeReturnIndex,
-            AttributeIndex::Function => LLVMAttributeFunctionIndex,
-            AttributeIndex::Param(param) => param + 1,
-        }
-    }
-}
-
-pub trait BuilderExt<'ctx> {
-    fn build_barrier(&self);
-
-    fn build_ccx(&self, control1: PointerValue, control2: PointerValue, qubit: PointerValue);
-
-    fn build_cx(&self, control: PointerValue, qubit: PointerValue);
-
-    fn build_cz(&self, control: PointerValue, qubit: PointerValue);
-
-    fn build_h(&self, qubit: PointerValue);
-
-    fn build_s(&self, qubit: PointerValue);
-
-    fn build_s_adj(&self, qubit: PointerValue);
-
-    fn build_swap(&self, qubit1: PointerValue, qubit2: PointerValue);
-
-    fn build_t(&self, qubit: PointerValue);
-
-    fn build_t_adj(&self, qubit: PointerValue);
-
-    fn build_x(&self, qubit: PointerValue);
-
-    fn build_y(&self, qubit: PointerValue);
-
-    fn build_z(&self, qubit: PointerValue);
-
-    fn build_rx(&self, theta: FloatValue, qubit: PointerValue);
-
-    fn build_ry(&self, theta: FloatValue, qubit: PointerValue);
-
-    fn build_rz(&self, theta: FloatValue, qubit: PointerValue);
-
-    fn build_reset(&self, qubit: PointerValue);
-
-    fn build_mz(&self, qubit: PointerValue, result: PointerValue);
-
-    fn build_if_result(
-        &self,
-        cond: PointerValue<'ctx>,
-        build_one: impl FnOnce(),
-        build_zero: impl FnOnce(),
-=======
 use const_str::raw_cstr;
+use llvm_sys::LLVMAttributeFunctionIndex;
 #[allow(clippy::wildcard_imports)]
 use llvm_sys::{core::*, prelude::*, LLVMLinkage};
 use std::{ffi::CString, ptr::NonNull};
 
+pub unsafe fn build_barrier(builder: LLVMBuilderRef) {
+    build_call(
+        builder,
+        no_param(builder_module(builder), "barrier", Functor::Body),
+        &mut [],
+    );
+}
+
+pub unsafe fn build_ccx(
+    builder: LLVMBuilderRef,
+    control1: LLVMValueRef,
+    control2: LLVMValueRef,
+    qubit: LLVMValueRef,
+) {
+    build_call(
+        builder,
+        doubly_controlled_gate(builder_module(builder), "ccx"),
+        &mut [control1, control2, qubit],
+    );
+}
+
 pub unsafe fn build_cx(builder: LLVMBuilderRef, control: LLVMValueRef, qubit: LLVMValueRef) {
     build_call(
         builder,
         controlled_gate(builder_module(builder), "cnot"),
         &mut [control, qubit],
->>>>>>> e85fac43
-    );
-}
-
-<<<<<<< HEAD
-impl<'ctx> BuilderExt<'ctx> for Builder<'ctx> {
-    fn build_barrier(&self) {
-        unsafe {
-            build_call(
-                self.get_ref(),
-                no_param(builder_module(self.get_ref()), "barrier", Functor::Body),
-                &mut [],
-            );
-        }
-    }
-
-    fn build_ccx(&self, control1: PointerValue, control2: PointerValue, qubit: PointerValue) {
-        unsafe {
-            build_call(
-                self.get_ref(),
-                doubly_controlled_gate(builder_module(self.get_ref()), "ccx"),
-                &mut [control1.get_ref(), control2.get_ref(), qubit.get_ref()],
-            );
-        }
-    }
-
-    fn build_cx(&self, control: PointerValue, qubit: PointerValue) {
-        unsafe {
-            build_call(
-                self.get_ref(),
-                controlled_gate(builder_module(self.get_ref()), "cnot"),
-                &mut [control.get_ref(), qubit.get_ref()],
-            );
-        }
-    }
-
-    fn build_cz(&self, control: PointerValue, qubit: PointerValue) {
-        unsafe {
-            build_call(
-                self.get_ref(),
-                controlled_gate(builder_module(self.get_ref()), "cz"),
-                &mut [control.get_ref(), qubit.get_ref()],
-            );
-        }
-    }
-=======
+    );
+}
+
 pub unsafe fn build_cz(builder: LLVMBuilderRef, control: LLVMValueRef, qubit: LLVMValueRef) {
     build_call(
         builder,
@@ -147,7 +47,6 @@
         &mut [control, qubit],
     );
 }
->>>>>>> e85fac43
 
 pub unsafe fn build_h(builder: LLVMBuilderRef, qubit: LLVMValueRef) {
     build_call(
@@ -173,27 +72,14 @@
     );
 }
 
-<<<<<<< HEAD
-    fn build_swap(&self, qubit1: PointerValue, qubit2: PointerValue) {
-        unsafe {
-            build_call(
-                self.get_ref(),
-                two_qubit_gate(builder_module(self.get_ref()), "swap", Functor::Body),
-                &mut [qubit1.get_ref(), qubit2.get_ref()],
-            );
-        }
-    }
-
-    fn build_t(&self, qubit: PointerValue) {
-        unsafe {
-            build_call(
-                self.get_ref(),
-                simple_gate(builder_module(self.get_ref()), "t", Functor::Body),
-                &mut [qubit.get_ref()],
-            );
-        }
-    }
-=======
+pub unsafe fn build_swap(builder: LLVMBuilderRef, qubit1: LLVMValueRef, qubit2: LLVMValueRef) {
+    build_call(
+        builder,
+        two_qubit_gate(builder_module(builder), "swap", Functor::Body),
+        &mut [qubit1, qubit2],
+    );
+}
+
 pub unsafe fn build_t(builder: LLVMBuilderRef, qubit: LLVMValueRef) {
     build_call(
         builder,
@@ -201,7 +87,6 @@
         &mut [qubit],
     );
 }
->>>>>>> e85fac43
 
 pub unsafe fn build_t_adj(builder: LLVMBuilderRef, qubit: LLVMValueRef) {
     build_call(
@@ -337,13 +222,8 @@
 
 unsafe fn two_qubit_gate(module: LLVMModuleRef, name: &str, functor: Functor) -> LLVMValueRef {
     let context = LLVMGetModuleContext(module);
-    let ty = function_type(
-        LLVMVoidTypeInContext(context),
-        &mut [
-            types::qubit_unchecked(context),
-            types::qubit_unchecked(context),
-        ],
-    );
+    let qubit = types::qubit(context);
+    let ty = function_type(LLVMVoidTypeInContext(context), &mut [qubit, qubit]);
     declare(module, name, functor, ty)
 }
 
@@ -356,7 +236,7 @@
 
 unsafe fn doubly_controlled_gate(module: LLVMModuleRef, name: &str) -> LLVMValueRef {
     let context = LLVMGetModuleContext(module);
-    let qubit = types::qubit_unchecked(context);
+    let qubit = types::qubit(context);
     let ty = function_type(LLVMVoidTypeInContext(context), &mut [qubit, qubit, qubit]);
     declare(module, name, Functor::Body, ty)
 }
@@ -372,17 +252,17 @@
 
 unsafe fn mz(module: LLVMModuleRef) -> LLVMValueRef {
     let context = LLVMGetModuleContext(module);
-    let result_type = types::result_unchecked(context);
+    let result_type = types::result(context);
     let ty = function_type(
         LLVMVoidTypeInContext(context),
-<<<<<<< HEAD
-        &mut [types::qubit_unchecked(context), result_type],
+        &mut [types::qubit(context), result_type],
     );
     let function = declare(module, "mz", Functor::Body, ty);
     let attr_name = "writeonly";
     let kind_id = LLVMGetEnumAttributeKindForName(attr_name.as_ptr().cast::<i8>(), attr_name.len());
     let attr = LLVMCreateTypeAttribute(context, kind_id, result_type);
-    LLVMAddAttributeAtIndex(function, AttributeIndex::Param(1).into(), attr);
+    let result_param_index = 2; // indices are 1 based.
+    LLVMAddAttributeAtIndex(function, result_param_index, attr);
 
     add_irreversible_attr(context, function);
     function
@@ -397,11 +277,8 @@
         irreversable.len() as u32,
         "".as_ptr().cast::<i8>(),
         0,
-=======
-        &mut [types::qubit(context), types::result(context)],
->>>>>>> e85fac43
-    );
-    LLVMAddAttributeAtIndex(function, AttributeIndex::Function.into(), irreversable_attr);
+    );
+    LLVMAddAttributeAtIndex(function, LLVMAttributeFunctionIndex, irreversable_attr);
 }
 
 unsafe fn read_result(module: LLVMModuleRef) -> LLVMValueRef {
@@ -423,14 +300,9 @@
         Functor::Body => "body",
         Functor::Adjoint => "adj",
     };
-<<<<<<< HEAD
     let name = CString::new(format!("__quantum__qis__{name}__{suffix}"))
         .expect("Could not create QIS declaration from name/suffix");
-    let function = LLVMGetNamedFunction(module, name.as_ptr().cast());
-=======
-    let name = CString::new(format!("__quantum__qis__{}__{}", name, suffix)).unwrap();
     let function = LLVMGetNamedFunction(module, name.as_ptr());
->>>>>>> e85fac43
     if function.is_null() {
         let function = LLVMAddFunction(module, name.as_ptr(), ty);
         LLVMSetLinkage(function, LLVMLinkage::LLVMExternalLinkage);
@@ -479,27 +351,24 @@
     }
 
     #[test]
-<<<<<<< HEAD
-    fn ccx() -> Result<(), String> {
-        assert_reference_ir("qis/ccx", 3, 0, |builder| {
-            let context = builder.get_insert_block().unwrap().get_context();
-            builder.build_ccx(qubit(&context, 0), qubit(&context, 1), qubit(&context, 2));
-        })
-    }
-
-    #[test]
-    fn cx() -> Result<(), String> {
-        assert_reference_ir("qis/cx", 2, 0, |builder| {
-            let context = builder.get_insert_block().unwrap().get_context();
-            builder.build_cx(qubit(&context, 0), qubit(&context, 1));
-        })
-=======
+    fn ccx() {
+        assert_reference_ir("qis/ccx", 3, 0, |builder| unsafe {
+            let context = builder_context(builder).unwrap().as_ptr();
+            build_ccx(
+                builder,
+                qubit(context, 0),
+                qubit(context, 1),
+                qubit(context, 2),
+            );
+        });
+    }
+
+    #[test]
     fn cx() {
         assert_reference_ir("qis/cx", 2, 0, |builder| unsafe {
             let context = builder_context(builder).unwrap().as_ptr();
             build_cx(builder, qubit(context, 0), qubit(context, 1));
         });
->>>>>>> e85fac43
     }
 
     #[test]
@@ -626,29 +495,20 @@
     }
 
     #[test]
-<<<<<<< HEAD
-    fn swap() -> Result<(), String> {
-        assert_reference_ir("qis/swap", 2, 0, |builder| {
-            let context = builder.get_insert_block().unwrap().get_context();
-            builder.build_swap(qubit(&context, 0), qubit(&context, 1));
-        })
-    }
-
-    #[test]
-    fn empty_if() -> Result<(), String> {
-        assert_reference_ir("qis/empty_if", 1, 1, |builder| {
-            let context = builder.get_insert_block().unwrap().get_context();
-            builder.build_mz(qubit(&context, 0), result(&context, 0));
-            builder.build_if_result(result(&context, 0), || (), || ());
-        })
-=======
+    fn swap() {
+        assert_reference_ir("qis/swap", 2, 0, |builder| unsafe {
+            let context = builder_context(builder).unwrap().as_ptr();
+            build_swap(builder, qubit(context, 0), qubit(context, 1));
+        });
+    }
+
+    #[test]
     fn empty_if() {
         assert_reference_ir("qis/empty_if", 1, 1, |builder| unsafe {
             let context = builder_context(builder).unwrap().as_ptr();
             build_mz(builder, qubit(context, 0), result(context, 0));
             build_if_result(builder, result(context, 0), || (), || ());
         });
->>>>>>> e85fac43
     }
 
     #[test]
