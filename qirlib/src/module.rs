--- conflicted
+++ resolved
@@ -134,17 +134,6 @@
     id: &str,
     md: LLVMMetadataRef,
 ) {
-<<<<<<< HEAD
-    unsafe {
-        LLVMRustAddModuleFlag(
-            module,
-            behavior.into(),
-            id.as_ptr() as *mut std::ffi::c_char,
-            id.len().try_into().unwrap(),
-            md,
-        );
-    }
-=======
     LLVMRustAddModuleFlag(
         module,
         behavior
@@ -154,5 +143,4 @@
         id.len().try_into().unwrap(),
         md,
     );
->>>>>>> 43bd7f49
 }