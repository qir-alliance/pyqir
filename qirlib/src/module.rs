--- conflicted
+++ resolved
@@ -59,20 +59,8 @@
 
 #[cfg(test)]
 mod tests {
-<<<<<<< HEAD
-    use crate::{
-        builder::Builder,
-        module::{self, create_entry_point},
-        qis::BuilderBasicQisExt,
-        tests::assert_reference_ir,
-        values::{qubit, result},
-    };
-=======
     use crate::{module::create_entry_point, tests::assert_reference_ir};
->>>>>>> 2807d9d8
     use inkwell::context::Context;
-    use std::{fs::File, io::Read, path::Path};
-    use tempfile::tempdir;
 
     #[test]
     fn entry_point_function_has_correct_signature_and_default_attribute() {
@@ -87,55 +75,6 @@
         let ir_string = module.print_to_string().to_string();
         let expected = "; ModuleID = 'test'\nsource_filename = \"test\"\n\ndefine void @main() #0 {\nentry:\n  ret void\n}\n\nattributes #0 = { \"EntryPoint\" }\n";
         assert_eq!(expected, ir_string);
-    }
-
-<<<<<<< HEAD
-    fn example_ir() -> String {
-        let context = Context::create();
-        let module = context.create_module("test");
-        let builder = Builder::new(&module);
-        super::simple_init(&module, &builder, 1, 1);
-        builder.build_mz(qubit(&module, 0), result(&module, 0));
-        builder.build_return(None);
-        module.print_to_string().to_string()
-    }
-
-    #[test]
-    fn ir_round_trip_is_identical() -> Result<(), String> {
-        let actual_ir = example_ir();
-        let bitcode = module::ir_to_bitcode(actual_ir.as_str(), None, None)?;
-        let converted_ir = module::bitcode_to_ir(bitcode.as_slice(), Some("test"), Some("test"))?;
-        assert_eq!(actual_ir, converted_ir);
-        Ok(())
-    }
-
-=======
->>>>>>> 2807d9d8
-    #[test]
-    fn emitted_bitcode_files_are_identical_to_base64_encoded() {
-        let dir = tempdir().expect("");
-        let tmp_path = dir.into_path();
-        let name = "test";
-        let file_path = tmp_path.join(format!("{}.bc", name));
-        let file_path_string = file_path.display().to_string();
-
-        let context = Context::create();
-        let module = context.create_module(name);
-        module.write_bitcode_to_path(Path::new(&file_path_string));
-
-        let mut emitted_bitcode_file =
-            File::open(file_path_string.as_str()).expect("Could not open emitted bitcode file");
-        let mut emitted_bitcode_bytes = vec![];
-        emitted_bitcode_file
-            .read_to_end(&mut emitted_bitcode_bytes)
-            .expect("Could not read emitted bitcode file");
-
-        let decoded_bitcode_bytes = module.write_bitcode_to_memory();
-
-        assert_eq!(
-            emitted_bitcode_bytes.as_slice(),
-            decoded_bitcode_bytes.as_slice()
-        );
     }
 
     #[test]
