// Copyright (c) Microsoft Corporation.
// Licensed under the MIT License.

use log;

use inkwell::module::Module;
use inkwell::values::FunctionValue;

pub struct Intrinsics<'ctx> {
    pub m: Option<FunctionValue<'ctx>>,
    pub m_ins: Option<FunctionValue<'ctx>>,
    pub r_x: Option<FunctionValue<'ctx>>,
    pub r_y: Option<FunctionValue<'ctx>>,
    pub r_z: Option<FunctionValue<'ctx>>,
    pub r_ins: Option<FunctionValue<'ctx>>,
    pub r_adj_ins: Option<FunctionValue<'ctx>>,
    pub r_ctl_ins: Option<FunctionValue<'ctx>>,
    pub r_ctl_adj_ins: Option<FunctionValue<'ctx>>,
    pub reset: Option<FunctionValue<'ctx>>,
    pub h: Option<FunctionValue<'ctx>>,
    pub h_ins: Option<FunctionValue<'ctx>>,
    pub h_ctl_ins: Option<FunctionValue<'ctx>>,
    pub x: Option<FunctionValue<'ctx>>,
    pub x_ins: Option<FunctionValue<'ctx>>,
    pub x_ctl: Option<FunctionValue<'ctx>>,
    pub x_ctl_ins: Option<FunctionValue<'ctx>>,
    pub y: Option<FunctionValue<'ctx>>,
    pub y_ins: Option<FunctionValue<'ctx>>,
    pub y_ctl: Option<FunctionValue<'ctx>>,
    pub y_ctl_ins: Option<FunctionValue<'ctx>>,
    pub z: Option<FunctionValue<'ctx>>,
    pub z_ins: Option<FunctionValue<'ctx>>,
    pub z_ctl: Option<FunctionValue<'ctx>>,
    pub z_ctl_ins: Option<FunctionValue<'ctx>>,
    pub s: Option<FunctionValue<'ctx>>,
    pub s_ins: Option<FunctionValue<'ctx>>,
    pub s_adj: Option<FunctionValue<'ctx>>,
    pub s_adj_ins: Option<FunctionValue<'ctx>>,
    pub s_ctl_ins: Option<FunctionValue<'ctx>>,
    pub s_ctl_adj_ins: Option<FunctionValue<'ctx>>,
    pub t: Option<FunctionValue<'ctx>>,
    pub t_ins: Option<FunctionValue<'ctx>>,
    pub t_adj: Option<FunctionValue<'ctx>>,
    pub t_adj_ins: Option<FunctionValue<'ctx>>,
    pub t_ctl_ins: Option<FunctionValue<'ctx>>,
    pub t_ctl_adj_ins: Option<FunctionValue<'ctx>>,
    pub dumpmachine: Option<FunctionValue<'ctx>>,
    pub dumpregister: Option<FunctionValue<'ctx>>,
}

impl<'ctx> Intrinsics<'ctx> {
    pub fn new(module: &Module<'ctx>) -> Self {
        let intrinsics = Intrinsics {
            m: Intrinsics::get_mqi_body(module, "M"),
            m_ins: Intrinsics::get_qis_intrinsic_function_body(module, "measure"),
            r_x: Intrinsics::get_mqi_body(module, "Rx"),
            r_y: Intrinsics::get_mqi_body(module, "Ry"),
            r_z: Intrinsics::get_mqi_body(module, "Rz"),
            r_ins: Intrinsics::get_qis_intrinsic_function_body(module, "r"),
            r_adj_ins: Intrinsics::get_qis_intrinsic_function_adj(module, "r"),
            r_ctl_ins: Intrinsics::get_qis_intrinsic_function_ctl(module, "r"),
            r_ctl_adj_ins: Intrinsics::get_qis_intrinsic_function_ctladj(module, "r"),
            reset: Intrinsics::get_mqi_body(module, "Reset"),
            h: Intrinsics::get_mqi_body(module, "H"),
            h_ins: Intrinsics::get_qis_intrinsic_function_body(module, "H"),
            h_ctl_ins: Intrinsics::get_qis_intrinsic_function_ctl(module, "H"),
            x: Intrinsics::get_mqi_body(module, "X"),
            x_ins: Intrinsics::get_qis_intrinsic_function_body(module, "X"),
            x_ctl: Intrinsics::get_mqi_ctl(module, "X"),
            x_ctl_ins: Intrinsics::get_qis_intrinsic_function_ctl(module, "X"),
            y: Intrinsics::get_mqi_body(module, "Y"),
            y_ins: Intrinsics::get_qis_intrinsic_function_body(module, "Y"),
            y_ctl: Intrinsics::get_mqi_ctl(module, "Y"),
            y_ctl_ins: Intrinsics::get_qis_intrinsic_function_ctl(module, "Y"),
            z: Intrinsics::get_mqi_body(module, "Z"),
            z_ins: Intrinsics::get_qis_intrinsic_function_body(module, "Z"),
            z_ctl: Intrinsics::get_mqi_ctl(module, "Z"),
            z_ctl_ins: Intrinsics::get_qis_intrinsic_function_ctl(module, "Z"),
            s: Intrinsics::get_mqi_body(module, "S"),
            s_ins: Intrinsics::get_qis_intrinsic_function_body(module, "S"),
            s_adj: Intrinsics::get_mqi_adj(module, "S"),
            s_adj_ins: Intrinsics::get_qis_intrinsic_function_adj(module, "S"),
            s_ctl_ins: Intrinsics::get_qis_intrinsic_function_ctl(module, "S"),
            s_ctl_adj_ins: Intrinsics::get_qis_intrinsic_function_ctladj(module, "S"),
            t: Intrinsics::get_mqi_body(module, "T"),
            t_ins: Intrinsics::get_qis_intrinsic_function_body(module, "T"),
            t_adj: Intrinsics::get_mqi_adj(module, "T"),
            t_adj_ins: Intrinsics::get_qis_intrinsic_function_adj(module, "T"),
            t_ctl_ins: Intrinsics::get_qis_intrinsic_function_ctl(module, "T"),
            t_ctl_adj_ins: Intrinsics::get_qis_intrinsic_function_ctladj(module, "T"),
            dumpmachine: Intrinsics::get_qis_intrinsic_function_body(module, "dumpmachine"),
            dumpregister: Intrinsics::get_qis_intrinsic_function_body(module, "dumpregister"),
        };

        intrinsics
    }

    fn get_qis_intrinsic_function_ctl(
        module: &Module<'ctx>,
        name: &str,
    ) -> Option<FunctionValue<'ctx>> {
        let function_name = format!("__quantum__qis__{}__ctl", name.to_lowercase());
        Intrinsics::get_function(module, function_name.as_str())
    }

    fn get_qis_intrinsic_function_ctladj(
        module: &Module<'ctx>,
        name: &str,
    ) -> Option<FunctionValue<'ctx>> {
        let function_name = format!("__quantum__qis__{}__ctladj", name.to_lowercase());
        Intrinsics::get_function(module, function_name.as_str())
    }

    fn get_qis_intrinsic_function_body(
        module: &Module<'ctx>,
        name: &str,
    ) -> Option<FunctionValue<'ctx>> {
        let function_name = format!("__quantum__qis__{}__body", name.to_lowercase());
        Intrinsics::get_function(module, function_name.as_str())
    }

    fn get_qis_intrinsic_function_adj(
        module: &Module<'ctx>,
        name: &str,
    ) -> Option<FunctionValue<'ctx>> {
        let function_name = format!("__quantum__qis__{}__adj", name.to_lowercase());
        Intrinsics::get_function(module, function_name.as_str())
    }

    fn get_mqi_body(module: &Module<'ctx>, name: &str) -> Option<FunctionValue<'ctx>> {
        let function_name = format!("Microsoft__Quantum__Intrinsic__{}__body", name);
        Intrinsics::get_function(module, function_name.as_str())
    }

    fn get_mqi_ctl(module: &Module<'ctx>, name: &str) -> Option<FunctionValue<'ctx>> {
        let function_name = format!("Microsoft__Quantum__Intrinsic__{}__ctl", name);
        Intrinsics::get_function(module, function_name.as_str())
    }

    fn get_mqi_adj(module: &Module<'ctx>, name: &str) -> Option<FunctionValue<'ctx>> {
        let function_name = format!("Microsoft__Quantum__Intrinsic__{}__adj", name);
        Intrinsics::get_function(module, function_name.as_str())
    }

    fn get_function(module: &Module<'ctx>, function_name: &str) -> Option<FunctionValue<'ctx>> {
        let defined_function = module.get_function(function_name);
        match defined_function {
            None => {
                log::debug!(
                    "{} global function was not defined in the module",
                    function_name
                );
                None
            }
            Some(value) => Some(value),
        }
    }
}

#[cfg(test)]
mod tests {
    use crate::{codegen::CodeGenerator, module::Source};

    use super::*;

    #[test]
    fn intrinsics_can_be_loaded() {
        let ctx = inkwell::context::Context::create();
<<<<<<< HEAD
        let context = Context::new(&ctx, ContextType::Template).unwrap();
        let _ = Intrinsics::new(&context.module);
=======
        let name = String::from("temp");
        let generator = CodeGenerator::new(&ctx, Source::Template(&name)).unwrap();
        let _ = Intrinsics::new(&generator.module);
>>>>>>> aa3e46ba
    }
}<|MERGE_RESOLUTION|>--- conflicted
+++ resolved
@@ -166,13 +166,7 @@
     #[test]
     fn intrinsics_can_be_loaded() {
         let ctx = inkwell::context::Context::create();
-<<<<<<< HEAD
-        let context = Context::new(&ctx, ContextType::Template).unwrap();
-        let _ = Intrinsics::new(&context.module);
-=======
-        let name = String::from("temp");
-        let generator = CodeGenerator::new(&ctx, Source::Template(&name)).unwrap();
+        let generator = CodeGenerator::new(&ctx, Source::Template).unwrap();
         let _ = Intrinsics::new(&generator.module);
->>>>>>> aa3e46ba
     }
 }