// Copyright (c) Microsoft Corporation.
// Licensed under the MIT License.

use crate::{interop::SemanticModel, runtime::Simulator};
use inkwell::{
    attributes::AttributeLoc,
    execution_engine::ExecutionEngine,
    module::Module,
    targets::{InitializationConfig, Target, TargetMachine},
    values::FunctionValue,
    OptimizationLevel,
};
use microsoft_quantum_qir_runtime_sys::runtime::BasicRuntimeDriver;

use qirlib::{
    module::{self, Source},
    passes::run_basic_passes_on,
};

<<<<<<< HEAD
pub fn run_context_module(
    context_type: ContextType,
    entry_point: Option<&str>,
) -> Result<SemanticModel, String> {
    let ctx = inkwell::context::Context::create();
    let context = BareContext::new(&ctx, context_type)?;
    run_module(&context.module, entry_point)
=======
/// # Panics
///
/// Path to module was not a valid unicode path string
/// # Errors
///
/// Will return `Err` if
///   - Module fails to load
///   - LLVM native target fails to initialize.
///   - Unable to create target machine
///   - Target doesn't have an ASM backend.
///   - Target doesn't have a target machine
///   - No matching entry point found.
///   - Multiple matching entry points found.
///   - JIT Engine could not created.
pub fn run_module_file(
    path: impl AsRef<Path>,
    entry_point: Option<&str>,
) -> Result<SemanticModel, String> {
    let ctx = inkwell::context::Context::create();
    let path_str = path
        .as_ref()
        .to_str()
        .expect("Did not find a valid Unicode path string")
        .to_owned();

    let module_source = Source::File(&path_str);
    let module = module::load(&ctx, module_source)?;
    run_module(&module, entry_point)
>>>>>>> aa3e46ba
}

/// # Errors
///
/// Will return `Err` if
///   - LLVM native target fails to initialize.
///   - Unable to create target machine
///   - Target doesn't have an ASM backend.
///   - Target doesn't have a target machine
///   - No matching entry point found.
///   - Multiple matching entry points found.
///   - JIT Engine could not created.
pub fn run_module(module: &Module<'_>, entry_point: Option<&str>) -> Result<SemanticModel, String> {
    Target::initialize_native(&InitializationConfig::default())?;

    let default_triple = TargetMachine::get_default_triple();
    let target = Target::from_triple(&default_triple).map_err(|e| e.to_string())?;

    if !target.has_asm_backend() {
        return Err("Target doesn't have an ASM backend.".to_owned());
    }
    if !target.has_target_machine() {
        return Err("Target doesn't have a target machine.".to_owned());
    }

    run_basic_passes_on(module);
    let entry_point = choose_entry_point(module_functions(module), entry_point)?;

    unsafe {
        BasicRuntimeDriver::initialize_qir_context(true);
        microsoft_quantum_qir_runtime_sys::foundation::QSharpFoundation::new();
        inkwell::support::load_library_permanently("");
    }

    let execution_engine = module
        .create_jit_execution_engine(OptimizationLevel::None)
        .map_err(|e| e.to_string())?;

    let _simulator = Simulator::new(module, &execution_engine);

    unsafe {
        run_entry_point(&execution_engine, entry_point)?;
    }

    Ok(Simulator::get_model())
}

unsafe fn run_entry_point(
    execution_engine: &ExecutionEngine,
    entry_point: FunctionValue,
) -> Result<(), String> {
    if entry_point.count_params() == 0 && entry_point.get_type().get_return_type().is_none() {
        execution_engine.run_function(entry_point, &[]);
        Ok(())
    } else {
        Err("Entry point has parameters or a non-void return type.".to_owned())
    }
}

fn choose_entry_point<'ctx>(
    functions: impl Iterator<Item = FunctionValue<'ctx>>,
    name: Option<&str>,
) -> Result<FunctionValue<'ctx>, String> {
    let mut entry_points = functions
        .filter(is_entry_point)
        .filter(|f| name.iter().all(|n| f.get_name().to_str() == Ok(n)));

    let entry_point = entry_points
        .next()
        .ok_or_else(|| "No matching entry point found.".to_owned())?;

    if entry_points.next().is_some() {
        Err("Multiple matching entry points found.".to_owned())
    } else {
        Ok(entry_point)
    }
}

#[allow(clippy::trivially_copy_pass_by_ref)]
fn is_entry_point(function: &FunctionValue) -> bool {
    function
        .get_string_attribute(AttributeLoc::Function, "EntryPoint")
        .is_some()
}

fn module_functions<'ctx>(module: &Module<'ctx>) -> impl Iterator<Item = FunctionValue<'ctx>> {
    struct FunctionValueIter<'ctx>(Option<FunctionValue<'ctx>>);

    impl<'ctx> Iterator for FunctionValueIter<'ctx> {
        type Item = FunctionValue<'ctx>;

        fn next(&mut self) -> Option<Self::Item> {
            let function = self.0;
            self.0 = function.and_then(inkwell::values::FunctionValue::get_next_function);
            function
        }
    }

    FunctionValueIter(module.get_first_function())
}

#[cfg(test)]
mod tests {
    use super::run_context_module;
    use crate::interop::{Instruction, Single};
    use qirlib::context::ContextType;
    use serial_test::serial;

    const BELL_QIR_MEASURE: &[u8] = include_bytes!("../tests/bell_qir_measure.bc");
    const CUSTOM_ENTRY_POINT_NAME: &[u8] = include_bytes!("../tests/custom_entry_point_name.bc");
    const MULTIPLE_ENTRY_POINTS: &[u8] = include_bytes!("../tests/multiple_entry_points.bc");
    const ENTRY_POINT_TYPES: &[u8] = include_bytes!("../tests/entry_point_types.bc");

    #[serial]
    #[test]
    fn runs_bell_qir_measure() -> Result<(), String> {
        let context_type = ContextType::Memory(BELL_QIR_MEASURE);
        let model = run_context_module(context_type, None)?;
        assert_eq!(model.instructions.len(), 2);
        Ok(())
    }

    #[serial]
    #[test]
    fn runs_single_entry_point_with_custom_name() -> Result<(), String> {
        let context_type = ContextType::Memory(CUSTOM_ENTRY_POINT_NAME);
        let model = run_context_module(context_type, None)?;
        assert_eq!(
            model.instructions,
            vec![Instruction::X(Single::new("0".to_owned()))]
        );
        Ok(())
    }

    #[serial]
    #[test]
    fn runs_entry_point_by_name() -> Result<(), String> {
        let context_type = ContextType::Memory(CUSTOM_ENTRY_POINT_NAME);
        let model = run_context_module(context_type, Some("App__Foo"))?;
        assert_eq!(
            model.instructions,
            vec![Instruction::X(Single::new("0".to_owned()))]
        );
        Ok(())
    }

    #[serial]
    #[test]
    fn fails_if_wrong_name_single_entry_point() -> Result<(), String> {
        let context_type = ContextType::Memory(CUSTOM_ENTRY_POINT_NAME);
        let result = run_context_module(context_type, Some("nonexistent"));
        assert_eq!(
            result.err(),
            Some("No matching entry point found.".to_owned())
        );
        Ok(())
    }

    #[serial]
    #[test]
    fn fails_without_name_if_multiple_entry_points() -> Result<(), String> {
        let context_type = ContextType::Memory(MULTIPLE_ENTRY_POINTS);
        let result = run_context_module(context_type, None);
        assert_eq!(
            result.err(),
            Some("Multiple matching entry points found.".to_owned())
        );
        Ok(())
    }

    #[serial]
    #[test]
    fn runs_first_entry_point_by_name() -> Result<(), String> {
        let context_type = ContextType::Memory(MULTIPLE_ENTRY_POINTS);
        let model = run_context_module(context_type, Some("App__Foo"))?;
        assert_eq!(
            model.instructions,
            vec![Instruction::X(Single::new("0".to_owned()))]
        );
        Ok(())
    }

    #[serial]
    #[test]
    fn runs_second_entry_point_by_name() -> Result<(), String> {
        let context_type = ContextType::Memory(MULTIPLE_ENTRY_POINTS);
        let model = run_context_module(context_type, Some("App__Bar"))?;
        assert_eq!(
            model.instructions,
            vec![Instruction::H(Single::new("0".to_owned()))]
        );
        Ok(())
    }

    #[serial]
    #[test]
    fn fails_if_wrong_name_multiple_entry_points() -> Result<(), String> {
        let context_type = ContextType::Memory(MULTIPLE_ENTRY_POINTS);
        let result = run_context_module(context_type, Some("nonexistent"));
        assert_eq!(
            result.err(),
            Some("No matching entry point found.".to_owned())
        );
        Ok(())
    }

    #[serial]
    #[test]
    fn fails_if_entry_point_has_params() -> Result<(), String> {
        let context_type = ContextType::Memory(ENTRY_POINT_TYPES);
        let result = run_context_module(context_type, Some("App__IntParam"));
        assert_eq!(
            result.err(),
            Some("Entry point has parameters or a non-void return type.".to_owned())
        );
        Ok(())
    }

    #[serial]
    #[test]
    fn fails_if_entry_point_has_return_value() -> Result<(), String> {
        let context_type = ContextType::Memory(ENTRY_POINT_TYPES);
        let result = run_context_module(context_type, Some("App__IntReturn"));
        assert_eq!(
            result.err(),
            Some("Entry point has parameters or a non-void return type.".to_owned())
        );
        Ok(())
    }
}<|MERGE_RESOLUTION|>--- conflicted
+++ resolved
@@ -4,6 +4,7 @@
 use crate::{interop::SemanticModel, runtime::Simulator};
 use inkwell::{
     attributes::AttributeLoc,
+    context::Context,
     execution_engine::ExecutionEngine,
     module::Module,
     targets::{InitializationConfig, Target, TargetMachine},
@@ -11,24 +12,11 @@
     OptimizationLevel,
 };
 use microsoft_quantum_qir_runtime_sys::runtime::BasicRuntimeDriver;
-
 use qirlib::{
     module::{self, Source},
     passes::run_basic_passes_on,
 };
 
-<<<<<<< HEAD
-pub fn run_context_module(
-    context_type: ContextType,
-    entry_point: Option<&str>,
-) -> Result<SemanticModel, String> {
-    let ctx = inkwell::context::Context::create();
-    let context = BareContext::new(&ctx, context_type)?;
-    run_module(&context.module, entry_point)
-=======
-/// # Panics
-///
-/// Path to module was not a valid unicode path string
 /// # Errors
 ///
 /// Will return `Err` if
@@ -40,21 +28,13 @@
 ///   - No matching entry point found.
 ///   - Multiple matching entry points found.
 ///   - JIT Engine could not created.
-pub fn run_module_file(
-    path: impl AsRef<Path>,
+pub fn run_module_from_source(
+    source: Source,
     entry_point: Option<&str>,
 ) -> Result<SemanticModel, String> {
-    let ctx = inkwell::context::Context::create();
-    let path_str = path
-        .as_ref()
-        .to_str()
-        .expect("Did not find a valid Unicode path string")
-        .to_owned();
-
-    let module_source = Source::File(&path_str);
-    let module = module::load(&ctx, module_source)?;
+    let context = Context::create();
+    let module = module::load(&context, source)?;
     run_module(&module, entry_point)
->>>>>>> aa3e46ba
 }
 
 /// # Errors
@@ -67,7 +47,7 @@
 ///   - No matching entry point found.
 ///   - Multiple matching entry points found.
 ///   - JIT Engine could not created.
-pub fn run_module(module: &Module<'_>, entry_point: Option<&str>) -> Result<SemanticModel, String> {
+pub fn run_module(module: &Module, entry_point: Option<&str>) -> Result<SemanticModel, String> {
     Target::initialize_native(&InitializationConfig::default())?;
 
     let default_triple = TargetMachine::get_default_triple();
@@ -158,9 +138,9 @@
 
 #[cfg(test)]
 mod tests {
-    use super::run_context_module;
+    use super::run_module_from_source;
     use crate::interop::{Instruction, Single};
-    use qirlib::context::ContextType;
+    use qirlib::module::Source;
     use serial_test::serial;
 
     const BELL_QIR_MEASURE: &[u8] = include_bytes!("../tests/bell_qir_measure.bc");
@@ -171,8 +151,8 @@
     #[serial]
     #[test]
     fn runs_bell_qir_measure() -> Result<(), String> {
-        let context_type = ContextType::Memory(BELL_QIR_MEASURE);
-        let model = run_context_module(context_type, None)?;
+        let source = Source::Memory(BELL_QIR_MEASURE);
+        let model = run_module_from_source(source, None)?;
         assert_eq!(model.instructions.len(), 2);
         Ok(())
     }
@@ -180,8 +160,8 @@
     #[serial]
     #[test]
     fn runs_single_entry_point_with_custom_name() -> Result<(), String> {
-        let context_type = ContextType::Memory(CUSTOM_ENTRY_POINT_NAME);
-        let model = run_context_module(context_type, None)?;
+        let source = Source::Memory(CUSTOM_ENTRY_POINT_NAME);
+        let model = run_module_from_source(source, None)?;
         assert_eq!(
             model.instructions,
             vec![Instruction::X(Single::new("0".to_owned()))]
@@ -192,8 +172,8 @@
     #[serial]
     #[test]
     fn runs_entry_point_by_name() -> Result<(), String> {
-        let context_type = ContextType::Memory(CUSTOM_ENTRY_POINT_NAME);
-        let model = run_context_module(context_type, Some("App__Foo"))?;
+        let source = Source::Memory(CUSTOM_ENTRY_POINT_NAME);
+        let model = run_module_from_source(source, Some("App__Foo"))?;
         assert_eq!(
             model.instructions,
             vec![Instruction::X(Single::new("0".to_owned()))]
@@ -204,8 +184,8 @@
     #[serial]
     #[test]
     fn fails_if_wrong_name_single_entry_point() -> Result<(), String> {
-        let context_type = ContextType::Memory(CUSTOM_ENTRY_POINT_NAME);
-        let result = run_context_module(context_type, Some("nonexistent"));
+        let source = Source::Memory(CUSTOM_ENTRY_POINT_NAME);
+        let result = run_module_from_source(source, Some("nonexistent"));
         assert_eq!(
             result.err(),
             Some("No matching entry point found.".to_owned())
@@ -216,8 +196,8 @@
     #[serial]
     #[test]
     fn fails_without_name_if_multiple_entry_points() -> Result<(), String> {
-        let context_type = ContextType::Memory(MULTIPLE_ENTRY_POINTS);
-        let result = run_context_module(context_type, None);
+        let source = Source::Memory(MULTIPLE_ENTRY_POINTS);
+        let result = run_module_from_source(source, None);
         assert_eq!(
             result.err(),
             Some("Multiple matching entry points found.".to_owned())
@@ -228,8 +208,8 @@
     #[serial]
     #[test]
     fn runs_first_entry_point_by_name() -> Result<(), String> {
-        let context_type = ContextType::Memory(MULTIPLE_ENTRY_POINTS);
-        let model = run_context_module(context_type, Some("App__Foo"))?;
+        let source = Source::Memory(MULTIPLE_ENTRY_POINTS);
+        let model = run_module_from_source(source, Some("App__Foo"))?;
         assert_eq!(
             model.instructions,
             vec![Instruction::X(Single::new("0".to_owned()))]
@@ -240,8 +220,8 @@
     #[serial]
     #[test]
     fn runs_second_entry_point_by_name() -> Result<(), String> {
-        let context_type = ContextType::Memory(MULTIPLE_ENTRY_POINTS);
-        let model = run_context_module(context_type, Some("App__Bar"))?;
+        let source = Source::Memory(MULTIPLE_ENTRY_POINTS);
+        let model = run_module_from_source(source, Some("App__Bar"))?;
         assert_eq!(
             model.instructions,
             vec![Instruction::H(Single::new("0".to_owned()))]
@@ -252,8 +232,8 @@
     #[serial]
     #[test]
     fn fails_if_wrong_name_multiple_entry_points() -> Result<(), String> {
-        let context_type = ContextType::Memory(MULTIPLE_ENTRY_POINTS);
-        let result = run_context_module(context_type, Some("nonexistent"));
+        let source = Source::Memory(MULTIPLE_ENTRY_POINTS);
+        let result = run_module_from_source(source, Some("nonexistent"));
         assert_eq!(
             result.err(),
             Some("No matching entry point found.".to_owned())
@@ -264,8 +244,8 @@
     #[serial]
     #[test]
     fn fails_if_entry_point_has_params() -> Result<(), String> {
-        let context_type = ContextType::Memory(ENTRY_POINT_TYPES);
-        let result = run_context_module(context_type, Some("App__IntParam"));
+        let source = Source::Memory(ENTRY_POINT_TYPES);
+        let result = run_module_from_source(source, Some("App__IntParam"));
         assert_eq!(
             result.err(),
             Some("Entry point has parameters or a non-void return type.".to_owned())
@@ -276,8 +256,8 @@
     #[serial]
     #[test]
     fn fails_if_entry_point_has_return_value() -> Result<(), String> {
-        let context_type = ContextType::Memory(ENTRY_POINT_TYPES);
-        let result = run_context_module(context_type, Some("App__IntReturn"));
+        let source = Source::Memory(ENTRY_POINT_TYPES);
+        let result = run_module_from_source(source, Some("App__IntReturn"));
         assert_eq!(
             result.err(),
             Some("Entry point has parameters or a non-void return type.".to_owned())
