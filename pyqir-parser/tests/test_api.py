# Copyright (c) Microsoft Corporation.
# Licensed under the MIT License.

from pyqir.parser import *


def test_parser():
    mod = QirModule("tests/teleportchain.baseprofile.bc")
    func_name = "TeleportChain__DemonstrateTeleportationUsingPresharedEntanglement__Interop"
    func = mod.get_func_by_name(func_name)
    assert func.name == func_name
    func_list = mod.functions
    assert len(func_list) == 1
    assert func_list[0].name == func_name
    assert hash(func_list[0]) == hash(mod.functions[0])
    interop_funcs = mod.get_funcs_by_attr("InteropFriendly")
    assert len(interop_funcs) == 1
    assert len(mod.interop_funcs) == 1
    assert mod.interop_funcs[0].name == interop_funcs[0].name
    assert len(mod.entrypoint_funcs) == 0
    blocks = func.blocks
    assert len(blocks) == 9
    assert hash(blocks[0]) == hash(func.blocks[0])
    assert (hash(blocks[0].instructions[0])
            == hash(func.blocks[0].instructions[0]))
    assert blocks[0].name == "entry"
    term = blocks[0].terminator
    assert isinstance(term, QirTerminator)
    assert isinstance(term, QirCondBrTerminator)
    assert term.true_dest == "then0__1.i.i.i"
    assert term.false_dest == "continue__1.i.i.i"
    assert term.condition.name == "0"
    assert blocks[1].terminator.dest == "continue__1.i.i.i"
    assert blocks[8].terminator.operand.type.width == 8
    block = func.get_block_by_name("then0__2.i.i3.i")
    assert isinstance(block.instructions[0], QirQisCallInstr)
    assert isinstance(block.instructions[0].func_args[0], QirQubitConstant)
    assert block.instructions[0].func_args[0].id == 5
    block = func.get_block_by_name("continue__1.i.i2.i")
    var_name = block.terminator.condition.name
    instr = func.get_instruction_by_output_name(var_name)
    assert isinstance(instr, QirQirCallInstr)
    assert instr.output_name == var_name
    assert instr.func_name == "__quantum__qir__read_result"
    assert instr.func_args[0].id == 3
    assert isinstance(instr.type, QirIntegerType)
    assert instr.type.width == 1

def test_parser_select_support():
    mod = QirModule("tests/select.bc")
    func = mod.get_funcs_by_attr("EntryPoint")[0]
    block = func.blocks[0]
    instr = block.instructions[5]
    assert isinstance(instr, QirSelectInstr)
    assert isinstance(func.get_instruction_by_output_name("spec.select"), QirSelectInstr)
    assert isinstance(instr.condition, QirLocalOperand)
    assert instr.condition.name == "0"
    assert isinstance(instr.true_value, QirIntConstant)
    assert instr.true_value.value == 2
    assert instr.true_value.width == 64
    assert isinstance(instr.false_value, QirIntConstant)
    assert instr.false_value.value == 0
    assert instr.false_value.width == 64
    instr2 = block.instructions[9]
    assert isinstance(instr2, QirSelectInstr)
    assert isinstance(instr2.true_value, QirLocalOperand)
    assert instr2.true_value.name == "spec.select"
    assert isinstance(instr2.false_value, QirLocalOperand)
    assert instr2.false_value.name == "val.i.1"

<<<<<<< HEAD
def test_global_string():
    mod = QirModule("tests/hello.bc")
    func_name = "program__main__body"
    func = mod.get_func_by_name(func_name)
    assert isinstance(func, QirFunction)
    assert isinstance(func.blocks[0], QirBlock)
    assert func.blocks[0].name == "entry"
    instr = func.blocks[0].instructions[0]
    assert isinstance(instr, QirRtCallInstr)
    assert instr.func_name == "__quantum__rt__string_create"
    assert isinstance(instr.func_args[0], QirGlobalByteArrayConstant)
    assert mod.get_global_bytes_value(instr.func_args[0]).decode('utf-8') == "Hello World!\0"
=======
def test_parser_zext_support():
    mod = QirModule("tests/select.bc")
    func = mod.get_funcs_by_attr("EntryPoint")[0]
    block = func.blocks[0]
    instr = block.instructions[7]
    assert isinstance(instr, QirZExtInstr)
    assert isinstance(instr.type, QirIntegerType)
    assert instr.type.width == 64
    assert instr.output_name == "2"
    assert len(instr.target_operands) == 1
    assert isinstance(instr.target_operands[0], QirLocalOperand)
    assert instr.target_operands[0].name == "1"
    assert instr.target_operands[0].type.width == 1
>>>>>>> e7ef88b9

def test_parser_internals():
    mod = module_from_bitcode("tests/teleportchain.baseprofile.bc")
    func_name = "TeleportChain__DemonstrateTeleportationUsingPresharedEntanglement__Interop"
    func = mod.get_func_by_name(func_name)
    assert func.name == func_name
    assert len(func.parameters) == 0
    assert func.return_type.is_integer
    func_list = mod.functions
    assert len(func_list) == 1
    assert func_list[0].name == func_name
    interop_funcs = mod.get_funcs_by_attr("InteropFriendly")
    assert len(interop_funcs) == 1
    assert interop_funcs[0].name == func_name
    assert interop_funcs[0].get_attribute_value("requiredQubits") == "6"
    assert interop_funcs[0].required_qubits == 6
    blocks = func.blocks
    assert len(blocks) == 9
    assert blocks[0].name == "entry"
    entry_block = func.get_block_by_name("entry")
    assert entry_block.name == "entry"
    assert entry_block.terminator.is_condbr
    assert not entry_block.terminator.is_ret
    assert entry_block.terminator.condbr_true_dest == "then0__1.i.i.i"
    assert entry_block.terminator.condbr_false_dest == "continue__1.i.i.i"
    assert blocks[1].terminator.is_br
    assert blocks[1].terminator.br_dest == "continue__1.i.i.i"
    assert blocks[8].terminator.is_ret
    assert len(entry_block.instructions) == 11
    assert entry_block.instructions[0].is_call
    assert entry_block.instructions[0].call_func_name == "__quantum__qis__h__body"
    assert entry_block.instructions[0].is_qis_call
    param_list = entry_block.instructions[0].call_func_params
    assert len(param_list) == 1
    assert param_list[0].is_constant
    assert param_list[0].constant.is_qubit
    assert param_list[0].constant.qubit_static_id == 0
    assert entry_block.instructions[8].is_qis_call
    assert entry_block.instructions[8].call_func_name == "__quantum__qis__mz__body"
    assert entry_block.instructions[8].call_func_params[0].constant.qubit_static_id == 1
    assert entry_block.instructions[8].call_func_params[1].constant.result_static_id == 0
    branch_cond = entry_block.terminator.condbr_condition
    assert branch_cond.local_name == "0"
    assert entry_block.instructions[10].is_qir_call
    assert entry_block.instructions[10].call_func_name == "__quantum__qir__read_result"
    assert entry_block.instructions[10].call_func_params[0].constant.result_static_id == 0
    assert entry_block.instructions[10].has_output
    assert entry_block.instructions[10].output_name == "0"
    source_instr = func.get_instruction_by_output_name(branch_cond.local_name)
    assert source_instr.call_func_params[0].constant.result_static_id == 0<|MERGE_RESOLUTION|>--- conflicted
+++ resolved
@@ -68,7 +68,7 @@
     assert isinstance(instr2.false_value, QirLocalOperand)
     assert instr2.false_value.name == "val.i.1"
 
-<<<<<<< HEAD
+
 def test_global_string():
     mod = QirModule("tests/hello.bc")
     func_name = "program__main__body"
@@ -81,7 +81,8 @@
     assert instr.func_name == "__quantum__rt__string_create"
     assert isinstance(instr.func_args[0], QirGlobalByteArrayConstant)
     assert mod.get_global_bytes_value(instr.func_args[0]).decode('utf-8') == "Hello World!\0"
-=======
+
+
 def test_parser_zext_support():
     mod = QirModule("tests/select.bc")
     func = mod.get_funcs_by_attr("EntryPoint")[0]
@@ -95,7 +96,7 @@
     assert isinstance(instr.target_operands[0], QirLocalOperand)
     assert instr.target_operands[0].name == "1"
     assert instr.target_operands[0].type.width == 1
->>>>>>> e7ef88b9
+
 
 def test_parser_internals():
     mod = module_from_bitcode("tests/teleportchain.baseprofile.bc")
