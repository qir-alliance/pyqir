--- conflicted
+++ resolved
@@ -200,8 +200,6 @@
  "libc",
  "regex",
  "semver 0.11.0",
-<<<<<<< HEAD
-=======
 ]
 
 [[package]]
@@ -241,7 +239,6 @@
  "libc",
  "regex",
  "semver 1.0.9",
->>>>>>> a4d8176c
 ]
 
 [[package]]
