--- conflicted
+++ resolved
@@ -25,17 +25,10 @@
   CARGO_TERM_COLOR: always
   RUST_TOOLCHAIN_VERSION: "1.86"
   PYTHON_VERSION: "3.11"
-<<<<<<< HEAD
-  LLVM_VERSION: 14
-  # use this to invalidate the cache. Any time we update the OS
-  # image, we should increment this to ensure that the cache is rebuilt.
-  CACHE_COUNTER: 0
-=======
   LLVM_VERSION: 20
   # use this to invalidate the cache. Any time we update the OS
   # image, we should increment this to ensure that the cache is rebuilt.
   CACHE_COUNTER: 3
->>>>>>> 21907ccd
 
 resources:
   repositories:
@@ -185,11 +178,7 @@
 
           - script: |
               sudo tdnf install ninja-build cmake -y
-<<<<<<< HEAD
             displayName: Install c++ build tools on Azure Linux 3.0 aarch64
-=======
-            displayName: Install c++ build tools on mariner
->>>>>>> 21907ccd
             condition: and(succeeded(), eq(variables['Agent.OS'], 'Linux'), eq(variables['arch'], 'aarch64'), ne(variables.CACHE_RESTORED, 'true'))
 
           - script: |
